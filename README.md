--- conflicted
+++ resolved
@@ -22,11 +22,13 @@
  * HTTP Logging
 
 Repose components that are currently being developed include:
+
  * Service Authentication
  * Content Normalization
  * Translation
 
 Repose components that are planned for future development include:
+
  * Content Negotiation
  * Contract Scope Filter
  * Client Authorization
@@ -42,12 +44,8 @@
  * **Extensible**. New components can easily be added to Repose.
  * **High performance**. Repose can handle high loads with high accuracy.
  * **Improving**. Repose is under development and actively being worked on.
-<<<<<<< HEAD
 
-=======
->>>>>>> 363c7b96
-
-
+ 
 ##Installation##
 You can install/run Repose by several methods:
 
