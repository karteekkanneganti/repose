#!/usr/bin/ruby

require File.join(File.dirname(__FILE__), '/includes/reposebuilder')
include ReposeBuilder 
require 'highline/import'

arg = ARGV.shift
case arg
    when "--configure"
        p "configure"
        user = ask "Please input your Cloud Servers Username"
        apikey = ask "Please input your Cloud Servers ApiKey"
        writeCredentials(user,apikey)
        
    when "--create-cluster"
        p "build"
        #check for config file
        if !File.exists?("#{File.expand_path("~/.rcman/rscredentials")}")
            puts "RCMAN does not currently have a Cloud Servers Account to use. Please run './rcman --configure' before creating a cluster"
            exit
        end

        #Build only one cluster at a time
        if File.exists?("/tmp/rsInstances")
            puts "User cannot build more than one cluster at a time."
            answer = ask "Delete current cluster? y/n"
            if answer == 'y'
                puts "Destroying current cluster"
                deleteReposeBox
            else
                puts "Please delete current cluster if you wish to build a new one"
                exit
            end
        end

<<<<<<< HEAD
        buildReposeBox1 
=======

        puts "building server 1"
        server1 = buildReposeBox1 
        puts "building server 2..."
        server2 = buildReposeBox2 
        waitForRepose(server1.ip,["8887", "8888", "8889", "8890", "8891", "8892", "8080"])
        waitForRepose(server2.ip,["8080"])

        logger.info("Repose instance 1 built: #{server1.ip} : #{server1.password}")
        logger.info("Repose instance 2 built: #{server2.ip} : #{server2.password}")

>>>>>>> 65433762
    when "--delete-cluster"
        puts "Destroying current cluster"
        deleteReposeBox

    when "-h"
        puts "Valid Arguments for Repose Cluster Manager"
        puts "\t--create-cluster [name of cluster] \t\tBuilds the repose regression environment" 
        puts "\t--delete-cluster\t\t\t\tDeletes the active cluster"
        puts "\t--configure\t\t\t\t\tStarts the configuration for the Repose Cluster Manager"
    else
        p "Please provide valid arguments '-h' for list of arguments"
end
<|MERGE_RESOLUTION|>--- conflicted
+++ resolved
@@ -33,9 +33,6 @@
             end
         end
 
-<<<<<<< HEAD
-        buildReposeBox1 
-=======
 
         puts "building server 1"
         server1 = buildReposeBox1 
@@ -47,7 +44,6 @@
         logger.info("Repose instance 1 built: #{server1.ip} : #{server1.password}")
         logger.info("Repose instance 2 built: #{server2.ip} : #{server2.password}")
 
->>>>>>> 65433762
     when "--delete-cluster"
         puts "Destroying current cluster"
         deleteReposeBox
