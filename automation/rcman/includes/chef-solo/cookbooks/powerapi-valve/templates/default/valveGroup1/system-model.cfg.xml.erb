--- conflicted
+++ resolved
@@ -10,10 +10,7 @@
         <filter name="versioning" />
         <filter name="client-auth" configuration="client-auth-v1.1.cfg.xml" />
         <filter name="header-normalization"/>
-<<<<<<< HEAD
-=======
         <filter name="uri-normalization" />
->>>>>>> 90fa1a0c
         <filter name="uri-normalization" uri-regex='/only_media_variant/.*' configuration='only-media-variant-uri-normalization.xml'/>
         <filter name="uri-normalization" uri-regex='/uri_normalization_with_media/.*' configuration='uri-normalization-w-media.xml'/>
         <filter name="uri-normalization" uri-regex='/empty_uri_target_with_media/.*' configuration='empty-uri-target-w-media-uri-normalization.xml'/>
