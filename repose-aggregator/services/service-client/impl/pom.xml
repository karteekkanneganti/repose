<?xml version="1.0" encoding="UTF-8"?>
<project xmlns="http://maven.apache.org/POM/4.0.0" xmlns:xsi="http://www.w3.org/2001/XMLSchema-instance" xsi:schemaLocation="http://maven.apache.org/POM/4.0.0 http://maven.apache.org/xsd/maven-4.0.0.xsd">
    <parent>
        <groupId>com.rackspace.papi.service</groupId>
        <artifactId>service-client-support</artifactId>
        <version>7.0.0.0-SNAPSHOT</version>
    </parent>
    <modelVersion>4.0.0</modelVersion>

    <groupId>com.rackspace.papi.service</groupId>
    <artifactId>service-client-akka</artifactId>

    <name>Repose Services - AuthClient Akka Impl</name>

    <packaging>jar</packaging>

    <properties>
        <sonar.jacoco.itReportPath>${project.basedir}/../../../target/jacoco-it.exec</sonar.jacoco.itReportPath>
    </properties>

    <dependencies>
        <dependency>
            <groupId>com.typesafe.akka</groupId>
            <artifactId>akka-actor_2.10</artifactId>
        </dependency>

        <!-- we are explicitly using typesafe's config here, so we should explicitly depend on it -->
        <dependency>
            <groupId>com.typesafe</groupId>
            <artifactId>config</artifactId>
        </dependency>

        <dependency>
            <groupId>com.rackspace.papi.commons</groupId>
            <artifactId>utilities</artifactId>
            <version>${project.version}</version>
        </dependency>

        <dependency>
            <groupId>com.rackspace.papi.service</groupId>
            <artifactId>service-client-api</artifactId>
            <version>${project.version}</version>
        </dependency>

        <dependency>
            <groupId>com.rackspace.papi.service</groupId>
            <artifactId>httpclient-api</artifactId>
            <version>${project.version}</version>
        </dependency>

        <dependency>
            <groupId>com.google.guava</groupId>
            <artifactId>guava</artifactId>
            <version>15.0</version>
            <classifier>cdi1.0</classifier>
        </dependency>

        <dependency>
            <groupId>commons-io</groupId>
            <artifactId>commons-io</artifactId>
        </dependency>

<<<<<<< HEAD
        <!-- we're using scala classes in java land here -->
=======
>>>>>>> a3d72212
        <dependency>
            <groupId>org.scala-lang</groupId>
            <artifactId>scala-library</artifactId>
        </dependency>
<<<<<<< HEAD

        <dependency>
            <groupId>javax.ws.rs</groupId>
            <artifactId>javax.ws.rs-api</artifactId>
            <version>2.0.1</version>
=======
        <dependency>
            <groupId>org.scalatest</groupId>
            <artifactId>scalatest_2.10</artifactId>
        </dependency>

        <dependency>
            <groupId>com.typesafe.scala-logging</groupId>
            <artifactId>scala-logging-slf4j_2.10</artifactId>
            <version>2.1.2</version>
            <scope>test</scope>
        </dependency>

        <dependency>
            <groupId>org.eclipse.jetty</groupId>
            <artifactId>jetty-server</artifactId>
            <version>${jetty.version}</version>
>>>>>>> a3d72212
            <scope>test</scope>
        </dependency>
    </dependencies>

    <build>
        <plugins>
            <plugin>
                <groupId>org.apache.maven.plugins</groupId>
                <artifactId>maven-dependency-plugin</artifactId>
                <executions>
                    <execution>
                        <id>unpack</id>
                        <phase>generate-resources</phase>
                        <goals>
                            <goal>unpack</goal>
                        </goals>
                        <configuration>
                            <artifactItems>
                                <artifactItem>
                                    <groupId>com.typesafe.akka</groupId>
                                    <artifactId>akka-actor_2.10</artifactId>
                                    <type>jar</type>
                                    <includes>reference.conf</includes>
                                    <outputDirectory>${project.build.outputDirectory}/</outputDirectory>
                                </artifactItem>
                            </artifactItems>
                        </configuration>
                    </execution>
                </executions>
            </plugin>
            <!-- The plugin that gets Scala running -->
            <plugin>
                <groupId>net.alchim31.maven</groupId>
                <artifactId>scala-maven-plugin</artifactId>
            </plugin>
        </plugins>
    </build>
</project><|MERGE_RESOLUTION|>--- conflicted
+++ resolved
@@ -60,21 +60,19 @@
             <artifactId>commons-io</artifactId>
         </dependency>
 
-<<<<<<< HEAD
         <!-- we're using scala classes in java land here -->
-=======
->>>>>>> a3d72212
         <dependency>
             <groupId>org.scala-lang</groupId>
             <artifactId>scala-library</artifactId>
         </dependency>
-<<<<<<< HEAD
 
         <dependency>
             <groupId>javax.ws.rs</groupId>
             <artifactId>javax.ws.rs-api</artifactId>
             <version>2.0.1</version>
-=======
+            <scope>test</scope>
+        </dependency>
+
         <dependency>
             <groupId>org.scalatest</groupId>
             <artifactId>scalatest_2.10</artifactId>
@@ -91,7 +89,6 @@
             <groupId>org.eclipse.jetty</groupId>
             <artifactId>jetty-server</artifactId>
             <version>${jetty.version}</version>
->>>>>>> a3d72212
             <scope>test</scope>
         </dependency>
     </dependencies>
