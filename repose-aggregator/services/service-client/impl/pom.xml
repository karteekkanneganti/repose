--- conflicted
+++ resolved
@@ -64,8 +64,6 @@
             <groupId>org.scala-lang</groupId>
             <artifactId>scala-library</artifactId>
         </dependency>
-<<<<<<< HEAD
-=======
 
         <dependency>
             <groupId>org.scalatest</groupId>
@@ -78,12 +76,11 @@
             <version>2.1.2</version>
             <scope>test</scope>
         </dependency>
->>>>>>> eb5f80a4
 
         <dependency>
-            <groupId>javax.ws.rs</groupId>
-            <artifactId>javax.ws.rs-api</artifactId>
-            <version>2.0.1</version>
+            <groupId>org.eclipse.jetty</groupId>
+            <artifactId>jetty-server</artifactId>
+            <version>${jetty.version}</version>
             <scope>test</scope>
         </dependency>
     </dependencies>
@@ -114,6 +111,11 @@
                     </execution>
                 </executions>
             </plugin>
+            <!-- The plugin that gets Scala running -->
+            <plugin>
+                <groupId>net.alchim31.maven</groupId>
+                <artifactId>scala-maven-plugin</artifactId>
+            </plugin>
         </plugins>
     </build>
 </project>