--- conflicted
+++ resolved
@@ -20,14 +20,9 @@
         <module>datastore-service</module>
         <module>http-client-service</module>
         <module>rate-limiting-service</module>
-<<<<<<< HEAD
-        <module>health-check</module>
-        <module>phone-home</module>
-        <module>atom-feed</module>
-=======
         <module>health-check-service</module>
         <module>phone-home-service</module>
->>>>>>> f0ec3876
+        <module>atom-feed</module>
     </modules>
 
 </project>