package org.openrepose.core.jmx

import org.apache.logging.log4j.LogManager
import org.apache.logging.log4j.core.LoggerContext
import org.apache.logging.log4j.test.appender.ListAppender
import org.mockito.ArgumentCaptor
import org.openrepose.commons.config.manager.UpdateListener
import org.openrepose.core.domain.Port
import org.openrepose.core.domain.ServicePorts
import org.openrepose.core.services.config.ConfigurationService
import org.openrepose.core.systemmodel.*
import org.openrepose.services.healthcheck.HealthCheckService
import org.openrepose.services.healthcheck.HealthCheckServiceProxy
import org.openrepose.services.healthcheck.Severity
import spock.lang.Shared
import spock.lang.Specification

import static org.mockito.Matchers.any
import static org.mockito.Matchers.eq
import static org.mockito.Mockito.*

class ConfigurationInformationTest extends Specification {
    @Shared
    ConfigurationService configurationService

    @Shared
    HealthCheckService healthCheckService

    @Shared
    HealthCheckServiceProxy healthCheckServiceProxy


    def setupSpec() {
        configurationService = mock(ConfigurationService.class)
        healthCheckService = mock(HealthCheckService.class)
        healthCheckServiceProxy = mock(HealthCheckServiceProxy)

        when(healthCheckService.register()).thenReturn(healthCheckServiceProxy)

<<<<<<< HEAD

    }

    def setup() {
        LoggerContext ctx = (LoggerContext) LogManager.getContext(false)
        app = ((ListAppender)(ctx.getConfiguration().getAppender("List0"))).clear();
=======
        configurationInformation = new ConfigurationInformation(configurationService, ports, healthCheckService)
>>>>>>> 3b0997c0
    }

    def "if localhost can find self in system model on update, should resolve outstanding issues with health check service"() {
        given:
        def configurationInformation = new ConfigurationInformation(configurationService, "cluster1", "node1", healthCheckService)

        def listenerObject
        def listenerCaptor = ArgumentCaptor.forClass(UpdateListener.class)

        doNothing().when(configurationService).subscribeTo(eq("system-model.cfg.xml"), listenerCaptor.capture(), eq(SystemModel.class))

        SystemModel systemModel = getValidSystemModel()
        configurationInformation.contextInitialized(null)

        listenerObject = listenerCaptor.getValue()

        when:
        listenerObject.configurationUpdated(systemModel)

        then:
        listenerObject.isInitialized()
        verify(healthCheckServiceProxy).resolveIssue(eq(ConfigurationInformation.SYSTEM_MODEL_CONFIG_HEALTH_REPORT))
    }

    def "if localhost cannot find self in system model on update, should log error and report to health check service"() {
        given:
        def configurationInformation = new ConfigurationInformation(configurationService, "cluster1", "nopes", healthCheckService)

        def listenerObject
        def listenerCaptor = ArgumentCaptor.forClass(UpdateListener.class)
        LoggerContext ctx = (LoggerContext) LogManager.getContext(false)
        ListAppender app = ((ListAppender)(ctx.getConfiguration().getAppender("List0"))).clear()

        doNothing().when(configurationService).subscribeTo(eq("system-model.cfg.xml"), listenerCaptor.capture(), eq(SystemModel.class))

        SystemModel systemModel = getValidSystemModel()

        configurationInformation.contextInitialized(null)

        listenerObject = listenerCaptor.getValue()

        when:
        listenerObject.configurationUpdated(systemModel)

        then:
        !listenerObject.isInitialized()
        app.getEvents().find { it.getMessage().getFormattedMessage().contains("Unable to identify the local host in the system model") }
        verify(healthCheckServiceProxy).reportIssue(eq(ConfigurationInformation.SYSTEM_MODEL_CONFIG_HEALTH_REPORT), any(String),
                any(Severity))
    }

    /**
     * @return a valid system model
     */
    private static SystemModel getValidSystemModel() {
        Node node = new Node()
        DestinationEndpoint dest = new DestinationEndpoint()
        ReposeCluster cluster = new ReposeCluster()
        SystemModel sysModel = new SystemModel()

        node.setId("node1")
        node.setHostname("localhost")
        node.setHttpPort(8080)

        dest.setHostname("localhost")
        dest.setPort(9090)
        dest.setDefault(true)
        dest.setId("dest1")
        dest.setProtocol("http")

        cluster.setId("cluster1")
        cluster.setNodes(new NodeList())
        cluster.getNodes().getNode().add(node)
        cluster.setDestinations(new DestinationList())
        cluster.getDestinations().getEndpoint().add(dest)

        sysModel.getReposeCluster().add(cluster)

        sysModel
    }
}<|MERGE_RESOLUTION|>--- conflicted
+++ resolved
@@ -37,16 +37,6 @@
 
         when(healthCheckService.register()).thenReturn(healthCheckServiceProxy)
 
-<<<<<<< HEAD
-
-    }
-
-    def setup() {
-        LoggerContext ctx = (LoggerContext) LogManager.getContext(false)
-        app = ((ListAppender)(ctx.getConfiguration().getAppender("List0"))).clear();
-=======
-        configurationInformation = new ConfigurationInformation(configurationService, ports, healthCheckService)
->>>>>>> 3b0997c0
     }
 
     def "if localhost can find self in system model on update, should resolve outstanding issues with health check service"() {
