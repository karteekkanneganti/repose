package org.openrepose.core.services.context.impl;

import org.apache.logging.log4j.LogManager;
import org.apache.logging.log4j.core.LogEvent;
import org.apache.logging.log4j.core.LoggerContext;
import org.apache.logging.log4j.core.config.ConfigurationFactory;
import org.apache.logging.log4j.status.StatusLogger;
import org.apache.logging.log4j.test.appender.ListAppender;
import org.hamcrest.Description;
import org.hamcrest.Matcher;
import org.hamcrest.TypeSafeMatcher;
import org.junit.AfterClass;
import org.junit.Before;
import org.junit.BeforeClass;
import org.junit.Test;
import org.junit.runner.RunWith;
import org.mockito.ArgumentCaptor;
import org.openrepose.commons.config.manager.UpdateListener;
import org.openrepose.core.domain.Port;
import org.openrepose.core.domain.ServicePorts;
import org.openrepose.core.services.ServiceRegistry;
import org.openrepose.core.services.config.ConfigurationService;
import org.openrepose.core.services.context.ContextAdapter;
import org.openrepose.core.services.context.ServletContextHelper;
import org.openrepose.core.services.headers.request.RequestHeaderService;
import org.openrepose.core.systemmodel.*;
import org.openrepose.services.healthcheck.HealthCheckService;
import org.openrepose.services.healthcheck.HealthCheckServiceProxy;
import org.openrepose.services.healthcheck.Severity;
import org.powermock.api.mockito.PowerMockito;
import org.powermock.core.classloader.annotations.PowerMockIgnore;
import org.powermock.core.classloader.annotations.PrepareForTest;
import org.powermock.modules.junit4.PowerMockRunner;

import javax.servlet.ServletContext;
import javax.servlet.ServletContextEvent;
import java.util.Iterator;
import java.util.List;

import static org.hamcrest.MatcherAssert.assertThat;
import static org.junit.Assert.assertFalse;
import static org.junit.Assert.assertTrue;
import static org.mockito.Matchers.any;
import static org.mockito.Matchers.eq;
import static org.mockito.Mockito.*;

@RunWith(PowerMockRunner.class)
@PowerMockIgnore("javax.management.*")
@PrepareForTest(ServletContextHelper.class)
public class RequestHeaderServiceContextTest {
<<<<<<< HEAD
    private final ByteArrayOutputStream log = new ByteArrayOutputStream();
=======
    private static final String CONFIG = "classpath:log4j2-RequestHeaderServiceContextTest.xml";

    private final ServicePorts ports = new ServicePorts();

    private RequestHeaderServiceContext requestHeaderServiceContext;
>>>>>>> cc0d85c9

    private HealthCheckService healthCheckService;
    private HealthCheckServiceProxy healthCheckServiceProxy;
    private ConfigurationService configurationService;
    private ServletContextEvent servletContextEvent;

    private static LoggerContext ctx;
    private ListAppender app;

    /*
     * This should work, but doesn't.
     * @ClassRule
     * public InitialLoggerContext init = new InitialLoggerContext(CONFIG);
     * ...
     * app = init.getListAppender("List").clear();
     */
    @BeforeClass
    public static void setupSpec() {
        System.setProperty(ConfigurationFactory.CONFIGURATION_FILE_PROPERTY, CONFIG);
        ctx = (LoggerContext) LogManager.getContext(false);
    }

    @AfterClass
    public static void cleanupClass() {
        System.clearProperty(ConfigurationFactory.CONFIGURATION_FILE_PROPERTY);
        ctx.reconfigure();
        StatusLogger.getLogger().reset();
    }

    @Before
    public void setUp() throws Exception {
        app = ((ListAppender)(ctx.getConfiguration().getAppender("List0"))).clear();
        healthCheckService = mock(HealthCheckService.class);
        healthCheckServiceProxy = mock(HealthCheckServiceProxy.class);
        configurationService = mock(ConfigurationService.class);
        servletContextEvent = mock(ServletContextEvent.class);
        ServletContext servletContext = mock(ServletContext.class);
        ContextAdapter contextAdapter = mock(ContextAdapter.class);

        ServletContextHelper servletContextHelper = PowerMockito.mock(ServletContextHelper.class);

        when(servletContext.getAttribute(any(String.class))).thenReturn(servletContextHelper);
        when(servletContextEvent.getServletContext()).thenReturn(servletContext);
        when(servletContextHelper.getPowerApiContext()).thenReturn(contextAdapter);
        when(contextAdapter.getReposeVersion()).thenReturn("4.0.0");
        when(healthCheckService.register()).thenReturn(healthCheckServiceProxy);

    }

    @Test
    public void systemModelListener_configurationUpdated_localhostFound() throws Exception {
        RequestHeaderServiceContext requestHeaderServiceContext = new RequestHeaderServiceContext(
                mock(RequestHeaderService.class),
                mock(ServiceRegistry.class),
                configurationService,
                healthCheckService,
                "cluster1",
                "node1");

        UpdateListener<SystemModel> listenerObject;
        ArgumentCaptor<UpdateListener> listenerCaptor = ArgumentCaptor.forClass(UpdateListener.class);

        doNothing().when(configurationService).subscribeTo(eq("system-model.cfg.xml"), listenerCaptor.capture(), eq(SystemModel.class));

        SystemModel systemModel = getValidSystemModel();

        requestHeaderServiceContext.contextInitialized(servletContextEvent);

        listenerObject = (UpdateListener<SystemModel>)listenerCaptor.getValue();

        listenerObject.configurationUpdated(systemModel);

        verify(healthCheckServiceProxy).resolveIssue(eq(RequestHeaderServiceContext.SYSTEM_MODEL_CONFIG_HEALTH_REPORT));
        assertTrue(listenerObject.isInitialized());
    }

    @Test
    public void systemModelListener_configurationUpdated_localhostNotFound() throws Exception {
        RequestHeaderServiceContext requestHeaderServiceContext = new RequestHeaderServiceContext(
                mock(RequestHeaderService.class),
                mock(ServiceRegistry.class),
                configurationService,
                healthCheckService,
                "clusterId",
                "nodeId");

        UpdateListener<SystemModel> listenerObject;
        ArgumentCaptor<UpdateListener> listenerCaptor = ArgumentCaptor.forClass(UpdateListener.class);

        doNothing().when(configurationService).subscribeTo(eq("system-model.cfg.xml"), listenerCaptor.capture(), eq(SystemModel.class));

        SystemModel systemModel = getValidSystemModel();

        requestHeaderServiceContext.contextInitialized(servletContextEvent);

        listenerObject = listenerCaptor.getValue();

        listenerObject.configurationUpdated(systemModel);

        verify(healthCheckServiceProxy).reportIssue(eq(RequestHeaderServiceContext.SYSTEM_MODEL_CONFIG_HEALTH_REPORT), any(String.class),
                any(Severity.class));
        assertFalse(listenerObject.isInitialized());
        assertThat(app.getEvents(), contains("Unable to identify the local host in the system model"));
    }

    private Matcher<List<LogEvent>> contains(final String msg) {
        return new TypeSafeMatcher<List<LogEvent>>() {
            @Override
            protected boolean matchesSafely(final List<LogEvent> events) {
                boolean rtn = false;
                LogEvent event;
                for(Iterator<LogEvent> iterator = events.iterator(); !rtn && iterator.hasNext();) {
                    event = iterator.next();
                    rtn = event.getMessage().getFormattedMessage().contains(msg);
                }
                return rtn;
            }

            @Override
            public void describeTo(Description description) {
                description.appendText("The List of Log Events contained a Formatted Message of: \"" + msg + "\"");
            }
        };
    }

    /**
     * @return a valid system model
     */
    private static SystemModel getValidSystemModel() {
        Node node = new Node();
        DestinationEndpoint dest = new DestinationEndpoint();
        ReposeCluster cluster = new ReposeCluster();
        SystemModel sysModel = new SystemModel();

        node.setId("node1");
        node.setHostname("localhost");
        node.setHttpPort(8080);

        dest.setHostname("localhost");
        dest.setPort(9090);
        dest.setDefault(true);
        dest.setId("dest1");
        dest.setProtocol("http");

        cluster.setId("cluster1");
        cluster.setNodes(new NodeList());
        cluster.getNodes().getNode().add(node);
        cluster.setDestinations(new DestinationList());
        cluster.getDestinations().getEndpoint().add(dest);

        sysModel.getReposeCluster().add(cluster);

        return sysModel;
    }
}<|MERGE_RESOLUTION|>--- conflicted
+++ resolved
@@ -48,15 +48,8 @@
 @PowerMockIgnore("javax.management.*")
 @PrepareForTest(ServletContextHelper.class)
 public class RequestHeaderServiceContextTest {
-<<<<<<< HEAD
-    private final ByteArrayOutputStream log = new ByteArrayOutputStream();
-=======
     private static final String CONFIG = "classpath:log4j2-RequestHeaderServiceContextTest.xml";
 
-    private final ServicePorts ports = new ServicePorts();
-
-    private RequestHeaderServiceContext requestHeaderServiceContext;
->>>>>>> cc0d85c9
 
     private HealthCheckService healthCheckService;
     private HealthCheckServiceProxy healthCheckServiceProxy;
