package org.openrepose.core.services.context.impl;

import org.apache.logging.log4j.LogManager;
import org.apache.logging.log4j.core.LogEvent;
import org.apache.logging.log4j.core.LoggerContext;
import org.apache.logging.log4j.core.config.ConfigurationFactory;
import org.apache.logging.log4j.status.StatusLogger;
import org.apache.logging.log4j.test.appender.ListAppender;
import org.hamcrest.Description;
import org.hamcrest.Matcher;
import org.hamcrest.TypeSafeMatcher;
import org.junit.AfterClass;
import org.junit.Before;
import org.junit.BeforeClass;
import org.junit.Test;
import org.junit.runner.RunWith;
import org.mockito.ArgumentCaptor;
import org.openrepose.commons.config.manager.UpdateListener;
import org.openrepose.core.services.config.ConfigurationService;
import org.openrepose.core.services.context.ContextAdapter;
import org.openrepose.core.services.context.ServletContextHelper;
import org.openrepose.nodeservice.request.RequestHeaderServiceImpl;
import org.openrepose.core.systemmodel.*;
import org.openrepose.services.healthcheck.HealthCheckService;
import org.openrepose.services.healthcheck.HealthCheckServiceProxy;
import org.openrepose.services.healthcheck.Severity;
import org.powermock.api.mockito.PowerMockito;
import org.powermock.core.classloader.annotations.PowerMockIgnore;
import org.powermock.core.classloader.annotations.PrepareForTest;
import org.powermock.modules.junit4.PowerMockRunner;

import javax.servlet.ServletContext;
import javax.servlet.ServletContextEvent;
import java.util.Iterator;
import java.util.List;

import static org.hamcrest.MatcherAssert.assertThat;
import static org.junit.Assert.assertFalse;
import static org.junit.Assert.assertTrue;
import static org.mockito.Matchers.any;
import static org.mockito.Matchers.eq;
import static org.mockito.Mockito.*;

@RunWith(PowerMockRunner.class)
@PowerMockIgnore("javax.management.*")
@PrepareForTest(ServletContextHelper.class)
public class RequestHeaderServiceContextTest {
    private static final String CONFIG = "classpath:log4j2-RequestHeaderServiceContext.xml";


    private HealthCheckService healthCheckService;
    private HealthCheckServiceProxy healthCheckServiceProxy;
    private ConfigurationService configurationService;
    private ServletContextEvent servletContextEvent;

    private static LoggerContext ctx;
    private ListAppender app;

    /*
     * This should work, but doesn't.
     * @ClassRule
     * public InitialLoggerContext init = new InitialLoggerContext(CONFIG);
     * ...
     * app = init.getListAppender("List").clear();
     */
    @BeforeClass
    public static void setupSpec() {
        System.setProperty(ConfigurationFactory.CONFIGURATION_FILE_PROPERTY, CONFIG);
        ctx = (LoggerContext) LogManager.getContext(false);
    }

    @AfterClass
    public static void cleanupClass() {
        System.clearProperty(ConfigurationFactory.CONFIGURATION_FILE_PROPERTY);
        ctx.reconfigure();
        StatusLogger.getLogger().reset();
    }

    @Before
    public void setUp() throws Exception {
        app = ((ListAppender)(ctx.getConfiguration().getAppender("List0"))).clear();
        healthCheckService = mock(HealthCheckService.class);
        healthCheckServiceProxy = mock(HealthCheckServiceProxy.class);
        configurationService = mock(ConfigurationService.class);
        servletContextEvent = mock(ServletContextEvent.class);
        ServletContext servletContext = mock(ServletContext.class);
        ContextAdapter contextAdapter = mock(ContextAdapter.class);

        ServletContextHelper servletContextHelper = PowerMockito.mock(ServletContextHelper.class);

        when(servletContext.getAttribute(any(String.class))).thenReturn(servletContextHelper);
        when(servletContextEvent.getServletContext()).thenReturn(servletContext);
        when(servletContextHelper.getPowerApiContext()).thenReturn(contextAdapter);
        when(contextAdapter.getReposeVersion()).thenReturn("4.0.0");
        when(healthCheckService.register()).thenReturn(healthCheckServiceProxy);

    }

    @Test
    public void systemModelListener_configurationUpdated_localhostFound() throws Exception {
<<<<<<< HEAD
        RequestHeaderServiceContext requestHeaderServiceContext = new RequestHeaderServiceContext(
                mock(RequestHeaderService.class),
                mock(ServiceRegistry.class),
                configurationService,
                healthCheckService,
                "cluster1",
                "node1");
=======
        RequestHeaderServiceImpl requestHeaderService = new RequestHeaderServiceImpl(
                configurationService,
                healthCheckService,
                "cluster1",
                "node1",
                "1.0");
>>>>>>> cd9c8ed1

        UpdateListener<SystemModel> listenerObject;
        ArgumentCaptor<UpdateListener> listenerCaptor = ArgumentCaptor.forClass(UpdateListener.class);

        doNothing().when(configurationService).subscribeTo(eq("system-model.cfg.xml"), listenerCaptor.capture(), eq(SystemModel.class));

        SystemModel systemModel = getValidSystemModel();

        requestHeaderService.init();

        listenerObject = (UpdateListener<SystemModel>)listenerCaptor.getValue();

        listenerObject.configurationUpdated(systemModel);

        verify(healthCheckServiceProxy).resolveIssue(eq(RequestHeaderServiceImpl.SYSTEM_MODEL_CONFIG_HEALTH_REPORT));
        assertTrue(listenerObject.isInitialized());
    }

    @Test
    public void systemModelListener_configurationUpdated_localhostNotFound() throws Exception {
<<<<<<< HEAD
        RequestHeaderServiceContext requestHeaderServiceContext = new RequestHeaderServiceContext(
                mock(RequestHeaderService.class),
                mock(ServiceRegistry.class),
                configurationService,
                healthCheckService,
                "clusterId",
                "nodeId");
=======
        RequestHeaderServiceImpl requestHeaderServiceContext = new RequestHeaderServiceImpl(
                configurationService,
                healthCheckService,
                "clusterId",
                "nodeId",
                "1.0");
>>>>>>> cd9c8ed1

        UpdateListener<SystemModel> listenerObject;
        ArgumentCaptor<UpdateListener> listenerCaptor = ArgumentCaptor.forClass(UpdateListener.class);

        doNothing().when(configurationService).subscribeTo(eq("system-model.cfg.xml"), listenerCaptor.capture(), eq(SystemModel.class));

        SystemModel systemModel = getValidSystemModel();

        requestHeaderServiceContext.init();

        listenerObject = listenerCaptor.getValue();

        listenerObject.configurationUpdated(systemModel);

        verify(healthCheckServiceProxy).reportIssue(eq(RequestHeaderServiceImpl.SYSTEM_MODEL_CONFIG_HEALTH_REPORT), any(String.class),
                any(Severity.class));
        assertFalse(listenerObject.isInitialized());
        assertThat(app.getEvents(), contains("Unable to identify the local host in the system model"));
    }

    private Matcher<List<LogEvent>> contains(final String msg) {
        return new TypeSafeMatcher<List<LogEvent>>() {
            @Override
            protected boolean matchesSafely(final List<LogEvent> events) {
                boolean rtn = false;
                LogEvent event;
                for(Iterator<LogEvent> iterator = events.iterator(); !rtn && iterator.hasNext();) {
                    event = iterator.next();
                    rtn = event.getMessage().getFormattedMessage().contains(msg);
                }
                return rtn;
            }

            @Override
            public void describeTo(Description description) {
                description.appendText("The List of Log Events contained a Formatted Message of: \"" + msg + "\"");
            }
        };
    }

    /**
     * @return a valid system model
     */
    private static SystemModel getValidSystemModel() {
        Node node = new Node();
        DestinationEndpoint dest = new DestinationEndpoint();
        ReposeCluster cluster = new ReposeCluster();
        SystemModel sysModel = new SystemModel();

        node.setId("node1");
        node.setHostname("localhost");
        node.setHttpPort(8080);

        dest.setHostname("localhost");
        dest.setPort(9090);
        dest.setDefault(true);
        dest.setId("dest1");
        dest.setProtocol("http");

        cluster.setId("cluster1");
        cluster.setNodes(new NodeList());
        cluster.getNodes().getNode().add(node);
        cluster.setDestinations(new DestinationList());
        cluster.getDestinations().getEndpoint().add(dest);

        sysModel.getReposeCluster().add(cluster);

        return sysModel;
    }
}<|MERGE_RESOLUTION|>--- conflicted
+++ resolved
@@ -98,22 +98,12 @@
 
     @Test
     public void systemModelListener_configurationUpdated_localhostFound() throws Exception {
-<<<<<<< HEAD
-        RequestHeaderServiceContext requestHeaderServiceContext = new RequestHeaderServiceContext(
-                mock(RequestHeaderService.class),
-                mock(ServiceRegistry.class),
-                configurationService,
-                healthCheckService,
-                "cluster1",
-                "node1");
-=======
         RequestHeaderServiceImpl requestHeaderService = new RequestHeaderServiceImpl(
                 configurationService,
                 healthCheckService,
                 "cluster1",
                 "node1",
                 "1.0");
->>>>>>> cd9c8ed1
 
         UpdateListener<SystemModel> listenerObject;
         ArgumentCaptor<UpdateListener> listenerCaptor = ArgumentCaptor.forClass(UpdateListener.class);
@@ -134,22 +124,12 @@
 
     @Test
     public void systemModelListener_configurationUpdated_localhostNotFound() throws Exception {
-<<<<<<< HEAD
-        RequestHeaderServiceContext requestHeaderServiceContext = new RequestHeaderServiceContext(
-                mock(RequestHeaderService.class),
-                mock(ServiceRegistry.class),
-                configurationService,
-                healthCheckService,
-                "clusterId",
-                "nodeId");
-=======
         RequestHeaderServiceImpl requestHeaderServiceContext = new RequestHeaderServiceImpl(
                 configurationService,
                 healthCheckService,
                 "clusterId",
                 "nodeId",
                 "1.0");
->>>>>>> cd9c8ed1
 
         UpdateListener<SystemModel> listenerObject;
         ArgumentCaptor<UpdateListener> listenerCaptor = ArgumentCaptor.forClass(UpdateListener.class);
