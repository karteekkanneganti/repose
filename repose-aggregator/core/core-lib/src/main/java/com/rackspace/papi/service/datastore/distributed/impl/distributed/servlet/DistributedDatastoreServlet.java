package com.rackspace.papi.service.datastore.distributed.impl.distributed.servlet;

<<<<<<< HEAD
import com.rackspace.papi.components.datastore.Datastore;
import com.rackspace.papi.components.datastore.distributed.ClusterConfiguration;
import com.rackspace.papi.service.datastore.DatastoreService;
import com.rackspace.papi.components.datastore.StoredElement;
import com.rackspace.papi.service.context.ContextAdapter;
import com.rackspace.papi.service.context.ServletContextHelper;
=======
>>>>>>> d9791119
import com.rackspace.papi.commons.util.encoding.EncodingProvider;
import com.rackspace.papi.commons.util.encoding.UUIDEncodingProvider;
import com.rackspace.papi.commons.util.io.ObjectSerializer;
import com.rackspace.papi.components.datastore.DatastoreOperationException;
import com.rackspace.papi.components.datastore.distributed.ClusterConfiguration;
import com.rackspace.papi.components.datastore.distributed.DistributedDatastore;
import com.rackspace.papi.components.datastore.impl.distributed.CacheRequest;
import com.rackspace.papi.service.context.ContextAdapter;
import com.rackspace.papi.service.context.ServletContextHelper;
import com.rackspace.papi.service.datastore.DatastoreAccessControl;
import com.rackspace.papi.service.datastore.DatastoreService;
import com.rackspace.papi.service.datastore.distributed.impl.distributed.cluster.DistributedDatastoreServiceClusterViewService;
import org.slf4j.Logger;
import org.slf4j.LoggerFactory;

import javax.servlet.ServletConfig;
import javax.servlet.ServletException;
import javax.servlet.http.HttpServlet;
import javax.servlet.http.HttpServletRequest;
import javax.servlet.http.HttpServletResponse;
import java.io.IOException;
import java.io.Serializable;
import java.net.InetAddress;
import java.net.UnknownHostException;
import java.util.concurrent.TimeUnit;

public class DistributedDatastoreServlet extends HttpServlet {

   private static final Logger LOG = LoggerFactory.getLogger(DistributedDatastoreServlet.class);
   private DatastoreAccessControl hostAcl;
   private Datastore localDatastore;
   private EncodingProvider encodingProvider;
   private DatastoreService datastoreService;
   private DistributedDatastoreServiceClusterViewService clusterView;
   private static final String DISTRIBUTED_HASH_RING = "distributed/hash-ring";

   public DistributedDatastoreServlet(DatastoreService datastore) {
      hostAcl = new DatastoreAccessControl(null, false);
      this.datastoreService = datastore;
      localDatastore = datastore.getDefaultDatastore();
      encodingProvider = UUIDEncodingProvider.getInstance();
   }

   @Override
   protected void doGet(HttpServletRequest req, HttpServletResponse resp) throws IOException {

      if (isRequestValid(req,resp)) {
         CacheRequest cacheGet = CacheRequest.marshallCacheRequest(req);
<<<<<<< HEAD
         final StoredElement element = localDatastore.get(cacheGet.getCacheKey());
         if (!element.elementIsNull()) {
=======
         final Serializable value = hashRingDatastore.get(cacheGet.getCacheKey(), encodingProvider.decode(cacheGet.getCacheKey()), cacheGet.getRequestedRemoteBehavior());

         if (value != null) {
>>>>>>> d9791119
            try {
               resp.getOutputStream().write(ObjectSerializer.instance().writeObject(value));
               resp.setStatus(HttpServletResponse.SC_OK);

            } catch (IOException ioe) {
               LOG.error(ioe.getMessage(), ioe);
               resp.sendError(HttpServletResponse.SC_INTERNAL_SERVER_ERROR);

            }
         } else {
            resp.setStatus(HttpServletResponse.SC_NOT_FOUND);
         }
      }
   }

   @Override
   public void init(ServletConfig config) throws ServletException {

      super.init(config);

       ContextAdapter contextAdapter = ServletContextHelper.getInstance(config.getServletContext()).getPowerApiContext();
       clusterView = contextAdapter.distributedDatastoreServiceClusterViewService();
       ClusterConfiguration configuration = new ClusterConfiguration(contextAdapter.requestProxyService(), encodingProvider,
               clusterView.getClusterView());

       datastoreService.createDatastore(DISTRIBUTED_HASH_RING, configuration);
       hostAcl = clusterView.getAccessControl();
   }

   @Override
   protected void doPut(HttpServletRequest req, HttpServletResponse resp) {
      if (CacheRequest.isCacheRequest(req)) {
         final CacheRequest cachePut = CacheRequest.marshallCachePutRequest(req);
<<<<<<< HEAD
         localDatastore.put(cachePut.getCacheKey(),cachePut.getPayload(), cachePut.getTtlInSeconds(), TimeUnit.SECONDS) ;
         resp.setStatus(HttpServletResponse.SC_ACCEPTED);
=======
         try {
             hashRingDatastore.put(cachePut.getCacheKey(), encodingProvider.decode(cachePut.getCacheKey()), ObjectSerializer.instance().readObject(cachePut.getPayload()), cachePut.getTtlInSeconds(), TimeUnit.SECONDS, cachePut.getRequestedRemoteBehavior());
             resp.setStatus(HttpServletResponse.SC_ACCEPTED);
         }
         catch (IOException ioe) {
             LOG.error(ioe.getMessage(), ioe);
             throw new DatastoreOperationException("Failed to write payload.", ioe);
         }
         catch (ClassNotFoundException cnfe) {
             LOG.error(cnfe.getMessage(), cnfe);
             throw new DatastoreOperationException("Failed to deserialize a message. Couldn't find a matching class.", cnfe);
         }
>>>>>>> d9791119
      } else {
         resp.setStatus(HttpServletResponse.SC_NOT_FOUND);
      }
   }

   @Override
   protected void doDelete(HttpServletRequest req, HttpServletResponse resp) {
      if (CacheRequest.isCacheRequest(req)) {
         final CacheRequest cacheDelete = CacheRequest.marshallCacheRequest(req);
         localDatastore.remove(cacheDelete.getCacheKey());
         resp.setStatus(HttpServletResponse.SC_ACCEPTED);
      }else
      {
         resp.setStatus(HttpServletResponse.SC_NOT_FOUND);
      }

   }

   public boolean isAllowed(HttpServletRequest request) {
      boolean allowed = hostAcl.shouldAllowAll();

      if (!allowed) {
         try {
            final InetAddress remoteClient = InetAddress.getByName(request.getRemoteHost());

            for (InetAddress allowedAddress : hostAcl.getAllowedHosts()) {
               if (remoteClient.equals(allowedAddress)) {
                  allowed = true;
                  break;
               }
            }
         } catch (UnknownHostException uhe) {
            LOG.error("Unknown host exception caught while trying to resolve host: " + request.getRemoteHost() + " Reason: " + uhe.getMessage(), uhe);
         }
      }

      return allowed;
   }
   
   private boolean isRequestValid(HttpServletRequest req, HttpServletResponse resp){
      boolean valid = false;
      if(!isAllowed(req)){
         resp.setStatus(HttpServletResponse.SC_UNAUTHORIZED);
      }else if(!CacheRequest.isCacheRequest(req)){
         resp.setStatus(HttpServletResponse.SC_NOT_FOUND);
      }else{
         valid = true;
      }
      
      return valid;
   }
   
   @Override
   public void destroy(){
      super.destroy();
      LOG.info("Unregistering Datastore: " + DISTRIBUTED_HASH_RING);
      datastoreService.destroyDatastore(DISTRIBUTED_HASH_RING);
   }
}<|MERGE_RESOLUTION|>--- conflicted
+++ resolved
@@ -1,20 +1,11 @@
 package com.rackspace.papi.service.datastore.distributed.impl.distributed.servlet;
 
-<<<<<<< HEAD
-import com.rackspace.papi.components.datastore.Datastore;
-import com.rackspace.papi.components.datastore.distributed.ClusterConfiguration;
-import com.rackspace.papi.service.datastore.DatastoreService;
-import com.rackspace.papi.components.datastore.StoredElement;
-import com.rackspace.papi.service.context.ContextAdapter;
-import com.rackspace.papi.service.context.ServletContextHelper;
-=======
->>>>>>> d9791119
 import com.rackspace.papi.commons.util.encoding.EncodingProvider;
 import com.rackspace.papi.commons.util.encoding.UUIDEncodingProvider;
 import com.rackspace.papi.commons.util.io.ObjectSerializer;
+import com.rackspace.papi.components.datastore.Datastore;
 import com.rackspace.papi.components.datastore.DatastoreOperationException;
 import com.rackspace.papi.components.datastore.distributed.ClusterConfiguration;
-import com.rackspace.papi.components.datastore.distributed.DistributedDatastore;
 import com.rackspace.papi.components.datastore.impl.distributed.CacheRequest;
 import com.rackspace.papi.service.context.ContextAdapter;
 import com.rackspace.papi.service.context.ServletContextHelper;
@@ -57,14 +48,9 @@
 
       if (isRequestValid(req,resp)) {
          CacheRequest cacheGet = CacheRequest.marshallCacheRequest(req);
-<<<<<<< HEAD
-         final StoredElement element = localDatastore.get(cacheGet.getCacheKey());
-         if (!element.elementIsNull()) {
-=======
-         final Serializable value = hashRingDatastore.get(cacheGet.getCacheKey(), encodingProvider.decode(cacheGet.getCacheKey()), cacheGet.getRequestedRemoteBehavior());
+         final Serializable value =  localDatastore.get(cacheGet.getCacheKey());
 
          if (value != null) {
->>>>>>> d9791119
             try {
                resp.getOutputStream().write(ObjectSerializer.instance().writeObject(value));
                resp.setStatus(HttpServletResponse.SC_OK);
@@ -98,12 +84,8 @@
    protected void doPut(HttpServletRequest req, HttpServletResponse resp) {
       if (CacheRequest.isCacheRequest(req)) {
          final CacheRequest cachePut = CacheRequest.marshallCachePutRequest(req);
-<<<<<<< HEAD
-         localDatastore.put(cachePut.getCacheKey(),cachePut.getPayload(), cachePut.getTtlInSeconds(), TimeUnit.SECONDS) ;
-         resp.setStatus(HttpServletResponse.SC_ACCEPTED);
-=======
          try {
-             hashRingDatastore.put(cachePut.getCacheKey(), encodingProvider.decode(cachePut.getCacheKey()), ObjectSerializer.instance().readObject(cachePut.getPayload()), cachePut.getTtlInSeconds(), TimeUnit.SECONDS, cachePut.getRequestedRemoteBehavior());
+             localDatastore.put(cachePut.getCacheKey(),ObjectSerializer.instance().readObject(cachePut.getPayload()), cachePut.getTtlInSeconds(), TimeUnit.SECONDS) ;
              resp.setStatus(HttpServletResponse.SC_ACCEPTED);
          }
          catch (IOException ioe) {
@@ -114,7 +96,7 @@
              LOG.error(cnfe.getMessage(), cnfe);
              throw new DatastoreOperationException("Failed to deserialize a message. Couldn't find a matching class.", cnfe);
          }
->>>>>>> d9791119
+
       } else {
          resp.setStatus(HttpServletResponse.SC_NOT_FOUND);
       }
