package org.openrepose.core.services.rms;

import org.openrepose.commons.config.manager.UpdateListener;
import org.openrepose.commons.utils.StringUtilities;
import org.openrepose.commons.utils.http.CommonHttpHeader;
import org.openrepose.commons.utils.http.media.MediaRangeProcessor;
import org.openrepose.commons.utils.http.media.MediaType;
import org.openrepose.commons.utils.http.media.MimeType;
import org.openrepose.commons.utils.io.charset.CharacterSets;
import org.openrepose.commons.utils.logging.apache.HttpLogFormatter;
import org.openrepose.commons.utils.servlet.http.MutableHttpServletRequest;
import org.openrepose.commons.utils.servlet.http.MutableHttpServletResponse;
import org.openrepose.commons.utils.thread.KeyedStackLock;
import org.openrepose.core.services.config.ConfigurationService;
import org.openrepose.core.services.rms.config.Message;
import org.openrepose.core.services.rms.config.OverwriteType;
import org.openrepose.core.services.rms.config.ResponseMessagingConfiguration;
import org.openrepose.core.services.rms.config.StatusCodeMatcher;
import org.slf4j.Logger;
import org.slf4j.LoggerFactory;

import javax.annotation.PostConstruct;
import javax.inject.Inject;
import javax.inject.Named;
import javax.servlet.http.HttpServletRequest;
import javax.servlet.http.HttpServletResponse;
import java.io.IOException;
import java.net.URL;
import java.util.List;

@Named
public class ResponseMessageServiceImpl implements ResponseMessageService {

    private static final Logger LOG = LoggerFactory.getLogger(ResponseMessageServiceImpl.class);
    private static final MediaType DEFAULT_TYPE = new MediaType(MimeType.WILDCARD);

    private final UpdateListener<ResponseMessagingConfiguration> configListener = new ResponseMessagingServiceListener();
    private final ConfigurationService configurationService;
    private final KeyedStackLock configurationLock = new KeyedStackLock();
    private final Object updateKey = new Object();
    private final Object readKey = new Object();

    private ImmutableStatusCodes immutableStatusCodes;
    private ImmutableFormatTemplates immutableFormatTemplates;

    private boolean initialized = false;

    @Inject
    public ResponseMessageServiceImpl(ConfigurationService configurationService) {
        this.configurationService = configurationService;
    }

    @PostConstruct
    public void init() {
        try {
            URL xsdURL = getClass().getResource("/META-INF/schema/response-messaging/response-messaging.xsd");
            configurationService.subscribeTo("response-messaging.cfg.xml", xsdURL, configListener, ResponseMessagingConfiguration.class);
            if (!configurationService.getResourceResolver().resolve("response-messaging.cfg.xml").exists()) {
                setInitialized();
            }
        } catch (IOException e) {
            LOG.debug("Response messaging configuration file does not exist", e);
        }
    }

    @Override
    public void setInitialized() {
        this.initialized = true;
    }

    @Override
    public boolean isInitialized() {
        return initialized;
    }

    @Override
    public void handle(HttpServletRequest request, HttpServletResponse response) throws IOException {
        final StatusCodeMatcher matchedCode = getMatchingStatusCode(String.valueOf(response.getStatus()));
        final MutableHttpServletRequest mutableRequest = MutableHttpServletRequest.wrap(request);
        MediaRangeProcessor processor = new MediaRangeProcessor(mutableRequest.getPreferredHeaders("Accept", DEFAULT_TYPE));

<<<<<<< HEAD
        if (!isInitialized()) {
            response.sendError(HttpStatusCode.SERVICE_UNAVAIL.intValue(), "Error creating Response Messaging service.");
=======
        if(!isInitialized()) {
            response.sendError(HttpServletResponse.SC_SERVICE_UNAVAILABLE, "Error creating Response Messaging service.");
>>>>>>> f9e54823
        } else {
            if (matchedCode != null) {
                HttpLogFormatter formatter;
                List<MediaType> mediaTypes = processor.process();
                Message message = MessageFilter.filterByMediaType(matchedCode.getMessage(), mediaTypes);

                if (message != null) {
                    formatter = getHttpLogFormatter(matchedCode, message.getMediaType());
                    if (formatter != null) {
                        if (!(configSetToIfEmpty(matchedCode) && hasBody(response))) {
                            final String formattedOutput = formatter.format("", request, response).trim();
                            overwriteResponseBody(response, formattedOutput, message.getContentType());
                        }
                    } else {
                        LOG.info("No formatter found for message code.  Skipping Response Message Service formatting for status code regex " + matchedCode.getCodeRegex());
                    }
                } else {
                    LOG.info("Message for Matched code is empty. Matched Code is :" + matchedCode.getCodeRegex());
                }
            }
        }
    }

    @Override
    public void updateConfiguration(List<StatusCodeMatcher> statusCodeMatchers) {
        configurationLock.lock(updateKey);

        try {
            immutableStatusCodes = ImmutableStatusCodes.build(statusCodeMatchers);
            immutableFormatTemplates = ImmutableFormatTemplates.build(statusCodeMatchers);
        } finally {
            configurationLock.unlock(updateKey);
        }
    }

    private HttpLogFormatter getHttpLogFormatter(StatusCodeMatcher matchedCode, String preferredMediaType) {
        HttpLogFormatter httpLogFormatter = null;

        if (matchedCode != null && preferredMediaType != null) {
            configurationLock.lock(readKey);

            try {
                httpLogFormatter = immutableFormatTemplates.getMatchingLogFormatter(matchedCode.getId(), preferredMediaType);
            } finally {
                configurationLock.unlock(readKey);
            }
        }
        return httpLogFormatter;
    }

    private StatusCodeMatcher getMatchingStatusCode(String responseCode) {
        StatusCodeMatcher matchedCode = null;

        configurationLock.lock(readKey);

        try {
            if (immutableStatusCodes != null) {
                matchedCode = immutableStatusCodes.getMatchingStatusCode(responseCode);
            }
        } finally {
            configurationLock.unlock(readKey);
        }

        return matchedCode;
    }

    private void overwriteResponseBody(HttpServletResponse response, final String formattedOutput, String contentType) throws IOException {
        response.resetBuffer();
        response.setContentLength(formattedOutput.length());
        response.setHeader(CommonHttpHeader.CONTENT_TYPE.toString(), contentType);

        // TODO:Enhancement - Update formatter logic for streaming
        // TODO:Enhancement - Update getBytes(...) to use requested content encoding
        response.getOutputStream().write(formattedOutput.getBytes(CharacterSets.UTF_8));
    }

    private boolean configSetToIfEmpty(StatusCodeMatcher matchedCode) {
        return StringUtilities.nullSafeEqualsIgnoreCase(matchedCode.getOverwrite().value(), OverwriteType.IF_EMPTY.value());
    }

    private boolean hasBody(HttpServletResponse response) {
        boolean hasBody = false;
        try {
            hasBody = ((MutableHttpServletResponse) response).getBufferedOutputAsInputStream().available() > 0;
        } catch (IOException e) {
            LOG.warn("Unable to retrieve response body input stream", e);
        }
        return hasBody;
    }

    private class ResponseMessagingServiceListener implements UpdateListener<ResponseMessagingConfiguration> {

        private boolean isInitialized = false;

        @Override
        public void configurationUpdated(ResponseMessagingConfiguration configurationObject) {
            setInitialized();
            updateConfiguration(configurationObject.getStatusCode());
            isInitialized = true;
        }

        @Override
        public boolean isInitialized() {
            return isInitialized;
        }
    }
}<|MERGE_RESOLUTION|>--- conflicted
+++ resolved
@@ -79,13 +79,8 @@
         final MutableHttpServletRequest mutableRequest = MutableHttpServletRequest.wrap(request);
         MediaRangeProcessor processor = new MediaRangeProcessor(mutableRequest.getPreferredHeaders("Accept", DEFAULT_TYPE));
 
-<<<<<<< HEAD
-        if (!isInitialized()) {
-            response.sendError(HttpStatusCode.SERVICE_UNAVAIL.intValue(), "Error creating Response Messaging service.");
-=======
         if(!isInitialized()) {
             response.sendError(HttpServletResponse.SC_SERVICE_UNAVAILABLE, "Error creating Response Messaging service.");
->>>>>>> f9e54823
         } else {
             if (matchedCode != null) {
                 HttpLogFormatter formatter;
