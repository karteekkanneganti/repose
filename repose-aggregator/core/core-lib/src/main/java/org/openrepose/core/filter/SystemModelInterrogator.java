--- conflicted
+++ resolved
@@ -69,24 +69,6 @@
      */
     public Optional<Service> getServiceForCluster(SystemModel systemModel, String serviceName) {
         Optional<ReposeCluster> cluster = getLocalCluster(systemModel);
-<<<<<<< HEAD
-
-        if (!cluster.isPresent()) {
-            return Optional.absent();
-        }
-
-        return getDefaultDestination(cluster);
-    }
-
-    private Optional<Destination> getDefaultDestination(Optional<ReposeCluster> cluster) {
-        Optional<Destination> dest = Optional.absent();
-        if (cluster.isPresent()) {
-            List<Destination> destinations = new ArrayList<Destination>();
-
-            destinations.addAll(cluster.get().getDestinations().getEndpoint());
-            destinations.addAll(cluster.get().getDestinations().getTarget());
-
-=======
         Optional<Service> found = Optional.absent();
         if (cluster.isPresent()) {
             for (Service service : cluster.get().getServices().getService()) {
@@ -120,7 +102,6 @@
             destinations.addAll(cluster.get().getDestinations().getEndpoint());
             destinations.addAll(cluster.get().getDestinations().getTarget());
 
->>>>>>> cd9c8ed1
             for (Destination destination : destinations) {
                 if (destination.isDefault()) {
                     dest = Optional.of(destination);
