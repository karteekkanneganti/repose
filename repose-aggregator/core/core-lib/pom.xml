--- conflicted
+++ resolved
@@ -138,7 +138,6 @@
 
         <dependency>
             <groupId>org.openrepose</groupId>
-<<<<<<< HEAD
             <artifactId>atom-feed-service-api</artifactId>
             <version>${project.version}</version>
         </dependency>
@@ -151,10 +150,7 @@
 
         <dependency>
             <groupId>org.openrepose</groupId>
-            <artifactId>phone-home</artifactId>
-=======
             <artifactId>phone-home-service</artifactId>
->>>>>>> f0ec3876
             <version>${project.version}</version>
         </dependency>
 
