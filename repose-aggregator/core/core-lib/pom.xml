<?xml version="1.0" encoding="UTF-8"?>
<project xmlns="http://maven.apache.org/POM/4.0.0" xmlns:xsi="http://www.w3.org/2001/XMLSchema-instance" xsi:schemaLocation="http://maven.apache.org/POM/4.0.0 http://maven.apache.org/xsd/maven-4.0.0.xsd">
    <modelVersion>4.0.0</modelVersion>

    <parent>
        <groupId>com.rackspace.papi.core</groupId>
        <artifactId>core-support</artifactId>
        <version>7.0.0.0-SNAPSHOT</version>
    </parent>

    <groupId>com.rackspace.papi.core</groupId>
    <artifactId>core-lib</artifactId>

    <name>Repose Core - Power API Core Library</name>
    <description>TODO</description>

    <properties>
        <reposeVersion>${project.version}</reposeVersion>
        <reposeVersionName>CL4P-TP</reposeVersionName>
        <sonar.jacoco.itReportPath>${project.basedir}/../../target/jacoco-it.exec</sonar.jacoco.itReportPath>
    </properties>

    <packaging>jar</packaging>

    <dependencies>
        <dependency>
            <groupId>com.rackspace.papi.commons</groupId>
            <artifactId>classloader</artifactId>
            <version>${project.version}</version>
        </dependency>

        <dependency>
            <groupId>com.rackspace.papi.commons</groupId>
            <artifactId>utilities</artifactId>
            <version>${project.version}</version>
        </dependency>

        <dependency>
            <groupId>com.rackspace.papi.commons</groupId>
            <artifactId>configuration</artifactId>
            <version>${project.version}</version>
        </dependency>

        <dependency>
            <groupId>com.rackspace.papi.service</groupId>
            <artifactId>httpclient-connection-pool</artifactId>
            <version>${project.version}</version>
        </dependency>

        <dependency>
            <groupId>com.rackspace.papi.service</groupId>
            <artifactId>datastore-service</artifactId>
            <version>${project.version}</version>
        </dependency>

        <dependency>
            <groupId>com.rackspace.papi.service</groupId>
            <artifactId>service-client-akka</artifactId>
            <version>${project.version}</version>
        </dependency>

        <dependency>
            <groupId>org.codehaus.jackson</groupId>
            <artifactId>jackson-core-lgpl</artifactId>
        </dependency>

        <dependency>
            <groupId>org.springframework</groupId>
            <artifactId>spring-core</artifactId>
        </dependency>

        <dependency>
            <groupId>org.springframework</groupId>
            <artifactId>spring-beans</artifactId>
        </dependency>

        <dependency>
            <groupId>org.springframework</groupId>
            <artifactId>spring-context</artifactId>
        </dependency>

        <dependency>
            <groupId>com.ning</groupId>
            <artifactId>async-http-client</artifactId>
            <version>1.7.5</version>
            <type>jar</type>
        </dependency>

        <dependency>
            <groupId>commons-codec</groupId>
            <artifactId>commons-codec</artifactId>
            <version>1.7</version>
        </dependency>

        <dependency>
            <groupId>org.apache.httpcomponents</groupId>
            <artifactId>httpclient</artifactId>
            <exclusions>
                <exclusion>
                    <groupId>commons-codec</groupId>
                    <artifactId>commons-codec</artifactId>
                </exclusion>
            </exclusions>
        </dependency>

        <dependency>
            <groupId>net.sf.saxon</groupId>
            <artifactId>saxon-ee</artifactId>
            <version>9.4.0.9</version>
            <scope>test</scope>
        </dependency>

        <!-- Required for @Configuration annotation -->
        <dependency>
            <groupId>cglib</groupId>
            <artifactId>cglib-nodep</artifactId>
            <version>2.2.2</version>
        </dependency>

        <dependency>
            <groupId>xmlunit</groupId>
            <artifactId>xmlunit</artifactId>
            <version>1.3</version>
            <scope>test</scope>
        </dependency>

        <dependency>
            <groupId>org.springframework</groupId>
            <artifactId>spring-test</artifactId>
            <scope>test</scope>
        </dependency>

        <dependency>
            <groupId>com.google.guava</groupId>
            <artifactId>guava</artifactId>
            <version>14.0.1</version>
        </dependency>

        <dependency>
            <groupId>org.eclipse.jetty</groupId>
            <artifactId>jetty-webapp</artifactId>
            <version>${jetty.version}</version>
        </dependency>

        <dependency>
            <groupId>org.eclipse.jetty</groupId>
            <artifactId>jetty-server</artifactId>
            <version>${jetty.version}</version>
        </dependency>

        <dependency>
            <groupId>org.eclipse.jetty</groupId>
            <artifactId>jetty-servlet</artifactId>
            <version>${jetty.version}</version>
        </dependency>

        <dependency>
            <groupId>com.yammer.metrics</groupId>
            <artifactId>metrics-core</artifactId>
        </dependency>

        <dependency>
            <groupId>com.yammer.metrics</groupId>
            <artifactId>metrics-graphite</artifactId>
        </dependency>

        <dependency>
            <groupId>com.yammer.metrics</groupId>
            <artifactId>metrics-ehcache</artifactId>
        </dependency>

       <dependency>
           <groupId>com.rackspace.papi.service</groupId>
           <artifactId>health-check-service</artifactId>
           <version>${project.version}</version>
       </dependency>

        <!--
        CLASSLOADER WORKAROUND: Adding library here to be available in Repose when initializing API Validator
        see: https://github.com/rackerlabs/api-checker/issues/170
         -->
        <dependency>
            <groupId>com.github.fge</groupId>
            <artifactId>json-schema-validator</artifactId>
        </dependency>

        <dependency>
            <groupId>org.codehaus.jackson</groupId>
            <artifactId>jackson-mapper-asl</artifactId>
            <version>1.9.13</version>
        </dependency>

        <!--For SLF4J/Log4J 2.x logging support-->
        <dependency>
            <groupId>org.apache.logging.log4j</groupId>
            <artifactId>log4j-slf4j-impl</artifactId>
            <exclusions>
                <exclusion>
                    <groupId>log4j</groupId>
                    <artifactId>log4j</artifactId>
                </exclusion>
            </exclusions>
        </dependency>
        <dependency>
            <groupId>org.apache.logging.log4j</groupId>
            <artifactId>log4j-api</artifactId>
        </dependency>
        <dependency>
            <groupId>org.apache.logging.log4j</groupId>
            <artifactId>log4j-core</artifactId>
        </dependency>

        <dependency>
<<<<<<< HEAD
            <groupId>com.typesafe</groupId>
            <artifactId>config</artifactId>
            <version>1.0.2</version>
        </dependency>

        <dependency>
=======
>>>>>>> 3b0997c0
            <groupId>org.scala-lang</groupId>
            <artifactId>scala-library</artifactId>
            <scope>test</scope>
        </dependency>
<<<<<<< HEAD

        <dependency>
            <groupId>org.scalatest</groupId>
            <artifactId>scalatest_2.10</artifactId>
            <scope>test</scope>
        </dependency>

=======
        <dependency>
            <groupId>org.scalatest</groupId>
            <artifactId>scalatest_2.10</artifactId>
        </dependency>
>>>>>>> 3b0997c0
    </dependencies>

    <build>
        <plugins>

            <!-- The plugin that gets Scala running -->
            <plugin>
                <groupId>net.alchim31.maven</groupId>
                <artifactId>scala-maven-plugin</artifactId>
            </plugin>

            <plugin>
                <groupId>org.codehaus.mojo</groupId>
                <artifactId>xml-maven-plugin</artifactId>

                <configuration>
                    <transformationSets>
                        <transformationSet>
                            <dir>src/main/resources/META-INF/schema/system-model</dir>
                            <stylesheet>src/main/resources/META-INF/schema/xsl/remove-1.1-elements.xsl</stylesheet>
                            <outputDir>${project.build.directory}/generated-resources/xml/xslt/system-model</outputDir>
                        </transformationSet>
                        <transformationSet>
                            <dir>src/main/resources/META-INF/schema/container</dir>
                            <stylesheet>src/main/resources/META-INF/schema/xsl/remove-1.1-elements.xsl</stylesheet>
                            <outputDir>${project.build.directory}/generated-resources/xml/xslt/container</outputDir>
                        </transformationSet>
                        <transformationSet>
                            <dir>src/main/resources/META-INF/schema/httpx</dir>
                            <stylesheet>src/main/resources/META-INF/schema/xsl/remove-1.1-elements.xsl</stylesheet>
                            <outputDir>${project.build.directory}/generated-resources/xml/xslt/httpx</outputDir>
                        </transformationSet>
                        <transformationSet>
                            <dir>src/main/resources/META-INF/schema/response-messaging</dir>
                            <stylesheet>src/main/resources/META-INF/schema/xsl/remove-1.1-elements.xsl</stylesheet>
                            <outputDir>${project.build.directory}/generated-resources/xml/xslt/response-messaging
                            </outputDir>
                        </transformationSet>
                        <transformationSet>
                            <dir>src/main/resources/META-INF/schema/metrics</dir>
                            <stylesheet>src/main/resources/META-INF/schema/xsl/remove-1.1-elements.xsl</stylesheet>
                            <outputDir>${project.build.directory}/generated-resources/xml/xslt/metrics</outputDir>
                        </transformationSet>
                    </transformationSets>
                </configuration>
            </plugin>

            <plugin>
                <groupId>org.jvnet.jaxb2.maven2</groupId>
                <artifactId>maven-jaxb2-plugin</artifactId>

                <configuration>

                    <specVersion>2.2</specVersion>
                    <schemaDirectory>${project.build.directory}/generated-resources/xml/xslt</schemaDirectory>

                    <schemaIncludes>
                        <include>**/*.xsd</include>
                    </schemaIncludes>
                    <bindingIncludes>
                        <include>**/*.xjb</include>
                    </bindingIncludes>
                    <strict>true</strict>
                    <verbose>false</verbose>

                </configuration>
            </plugin>
            <plugin>
                <groupId>org.apache.maven.plugins</groupId>
                <artifactId>maven-dependency-plugin</artifactId>
                <executions>
                    <execution>
                        <id>copy-core-test-bundle</id>
                        <phase>test-compile</phase>
                        <goals>
                            <goal>unpack</goal>
                        </goals>
                        <configuration>
                            <artifactItems>
                                <artifactItem>
                                    <groupId>org.openrepose.filters.core.test</groupId>
                                    <artifactId>core-test-filter-bundle</artifactId>
                                    <version>${core.test.version}</version>
                                    <type>ear</type>
                                </artifactItem>
                            </artifactItems>
                            <outputDirectory>${project.build.directory}/core-test-filter-bundle/</outputDirectory>
                            <overWriteReleases>false</overWriteReleases>
                            <overWriteSnapshots>true</overWriteSnapshots>
                        </configuration>
                    </execution>
                    <execution>
                        <id>unpack</id>
                        <phase>generate-resources</phase>
                        <goals>
                            <goal>unpack</goal>
                        </goals>
                        <configuration>
                            <artifactItems>
                                <artifactItem>
                                    <groupId>com.typesafe.akka</groupId>
                                    <artifactId>akka-actor_2.10</artifactId>
                                    <type>jar</type>
                                    <includes>reference.conf</includes>
                                    <outputDirectory>${project.build.outputDirectory}/</outputDirectory>
                                </artifactItem>
                            </artifactItems>
                        </configuration>
                    </execution>
                </executions>
            </plugin>
            <!-- The plugin that gets Scala running -->
            <plugin>
                <groupId>net.alchim31.maven</groupId>
                <artifactId>scala-maven-plugin</artifactId>
            </plugin>
        </plugins>
        <testResources>
            <testResource>
                <directory>src/test/resources/</directory>
                <filtering>true</filtering>
            </testResource>
        </testResources>
        <resources>
            <resource>
                <directory>src/main/resources/</directory>
                <filtering>true</filtering>
            </resource>
        </resources>
    </build>
</project><|MERGE_RESOLUTION|>--- conflicted
+++ resolved
@@ -211,20 +211,16 @@
         </dependency>
 
         <dependency>
-<<<<<<< HEAD
             <groupId>com.typesafe</groupId>
             <artifactId>config</artifactId>
             <version>1.0.2</version>
         </dependency>
 
         <dependency>
-=======
->>>>>>> 3b0997c0
             <groupId>org.scala-lang</groupId>
             <artifactId>scala-library</artifactId>
             <scope>test</scope>
         </dependency>
-<<<<<<< HEAD
 
         <dependency>
             <groupId>org.scalatest</groupId>
@@ -232,12 +228,6 @@
             <scope>test</scope>
         </dependency>
 
-=======
-        <dependency>
-            <groupId>org.scalatest</groupId>
-            <artifactId>scalatest_2.10</artifactId>
-        </dependency>
->>>>>>> 3b0997c0
     </dependencies>
 
     <build>
