--- conflicted
+++ resolved
@@ -41,19 +41,12 @@
          <dependency>
             <groupId>com.rackspace.papi.external</groupId>
             <artifactId>jee6-schemas</artifactId>
-<<<<<<< HEAD
-            <version>2.13.2-SNAPSHOT</version>
-=======
              <version>${project.version}</version>
->>>>>>> da7fd006
          </dependency>
 
           <dependency>
               <groupId>com.rackspace.papi.service</groupId>
               <artifactId>httpclient-connection-pool</artifactId>
-<<<<<<< HEAD
-              <version>2.13.2-SNAPSHOT</version>
-=======
               <version>${project.version}</version>
           </dependency>
 
@@ -61,7 +54,6 @@
               <groupId>com.rackspace.papi.service</groupId>
               <artifactId>datastore-api</artifactId>
               <version>${project.version}</version>
->>>>>>> da7fd006
           </dependency>
 
          <dependency>
@@ -73,41 +65,25 @@
          <dependency>
             <groupId>com.rackspace.papi.commons</groupId>
             <artifactId>configuration</artifactId>
-<<<<<<< HEAD
-            <version>2.13.2-SNAPSHOT</version>
-=======
              <version>${project.version}</version>
->>>>>>> da7fd006
          </dependency>
 
          <dependency>
             <groupId>com.rackspace.papi.commons</groupId>
             <artifactId>utilities</artifactId>
-<<<<<<< HEAD
-            <version>2.13.2-SNAPSHOT</version>
-=======
              <version>${project.version}</version>
->>>>>>> da7fd006
          </dependency>
             
          <dependency>
             <groupId>com.rackspace.papi.commons</groupId>
             <artifactId>jetty-container</artifactId>
-<<<<<<< HEAD
-            <version>2.13.2-SNAPSHOT</version>
-=======
              <version>${project.version}</version>
->>>>>>> da7fd006
          </dependency>
             
          <dependency>
             <groupId>com.rackspace.papi.commons</groupId>
             <artifactId>classloader</artifactId>
-<<<<<<< HEAD
-            <version>2.13.2-SNAPSHOT</version>
-=======
              <version>${project.version}</version>
->>>>>>> da7fd006
          </dependency>
 
       </dependencies>
