--- conflicted
+++ resolved
@@ -33,6 +33,12 @@
    <dependencyManagement>
       <dependencies>
          <dependency>
+            <groupId>net.sf.ehcache</groupId>
+            <artifactId>ehcache-core</artifactId>
+            <version>2.6.0</version>
+         </dependency>
+
+         <dependency>
             <groupId>com.rackspace.papi.core</groupId>
             <artifactId>core-lib</artifactId>
             <version>${project.version}</version>
@@ -41,17 +47,12 @@
          <dependency>
             <groupId>com.rackspace.papi.external</groupId>
             <artifactId>jee6-schemas</artifactId>
-<<<<<<< HEAD
-             <version>${project.version}</version>
-=======
-            <version>2.13.2-SNAPSHOT</version>
->>>>>>> f4dfcc7b
+            <version>${project.version}</version>
          </dependency>
 
           <dependency>
               <groupId>com.rackspace.papi.service</groupId>
               <artifactId>httpclient-connection-pool</artifactId>
-<<<<<<< HEAD
               <version>${project.version}</version>
           </dependency>
 
@@ -59,9 +60,6 @@
               <groupId>com.rackspace.papi.service</groupId>
               <artifactId>datastore-api</artifactId>
               <version>${project.version}</version>
-=======
-              <version>2.13.2-SNAPSHOT</version>
->>>>>>> f4dfcc7b
           </dependency>
 
          <dependency>
@@ -73,41 +71,25 @@
          <dependency>
             <groupId>com.rackspace.papi.commons</groupId>
             <artifactId>configuration</artifactId>
-<<<<<<< HEAD
              <version>${project.version}</version>
-=======
-            <version>2.13.2-SNAPSHOT</version>
->>>>>>> f4dfcc7b
          </dependency>
 
          <dependency>
             <groupId>com.rackspace.papi.commons</groupId>
             <artifactId>utilities</artifactId>
-<<<<<<< HEAD
              <version>${project.version}</version>
-=======
-            <version>2.13.2-SNAPSHOT</version>
->>>>>>> f4dfcc7b
          </dependency>
             
          <dependency>
             <groupId>com.rackspace.papi.commons</groupId>
             <artifactId>jetty-container</artifactId>
-<<<<<<< HEAD
              <version>${project.version}</version>
-=======
-            <version>2.13.2-SNAPSHOT</version>
->>>>>>> f4dfcc7b
          </dependency>
             
          <dependency>
             <groupId>com.rackspace.papi.commons</groupId>
             <artifactId>classloader</artifactId>
-<<<<<<< HEAD
              <version>${project.version}</version>
-=======
-            <version>2.13.2-SNAPSHOT</version>
->>>>>>> f4dfcc7b
          </dependency>
 
       </dependencies>
