/*
 * _=_-_-_-_-_-_-_-_-_-_-_-_-_-_-_-_-_-_-_-_-_-_-_-_-_-_-_-_-_-_-_-_-_-_-_-_-_=
 * Repose
 * _-_-_-_-_-_-_-_-_-_-_-_-_-_-_-_-_-_-_-_-_-_-_-_-_-_-_-_-_-_-_-_-_-_-_-_-_-_-
 * Copyright (C) 2010 - 2015 Rackspace US, Inc.
 * _-_-_-_-_-_-_-_-_-_-_-_-_-_-_-_-_-_-_-_-_-_-_-_-_-_-_-_-_-_-_-_-_-_-_-_-_-_-
 * Licensed under the Apache License, Version 2.0 (the "License");
 * you may not use this file except in compliance with the License.
 * You may obtain a copy of the License at
 * 
 *      http://www.apache.org/licenses/LICENSE-2.0
 * 
 * Unless required by applicable law or agreed to in writing, software
 * distributed under the License is distributed on an "AS IS" BASIS,
 * WITHOUT WARRANTIES OR CONDITIONS OF ANY KIND, either express or implied.
 * See the License for the specific language governing permissions and
 * limitations under the License.
 * =_-_-_-_-_-_-_-_-_-_-_-_-_-_-_-_-_-_-_-_-_-_-_-_-_-_-_-_-_-_-_-_-_-_-_-_-_=_
 */
package framework.mocks

import groovy.text.SimpleTemplateEngine
import org.joda.time.DateTime
import org.joda.time.DateTimeZone
import org.joda.time.format.DateTimeFormat
import org.joda.time.format.DateTimeFormatter
import org.rackspace.deproxy.Request
import org.rackspace.deproxy.Response

import javax.xml.transform.stream.StreamSource
import javax.xml.validation.Schema
import javax.xml.validation.SchemaFactory
import javax.xml.validation.Validator
import java.util.concurrent.atomic.AtomicInteger

/**
 * Simulates responses from an Identity Service
 */
class MockIdentityService {

    public MockIdentityService(int identityPort, int originServicePort) {

        resetHandlers()

        this.port = identityPort
        this.originServicePort = originServicePort

        SchemaFactory factory = SchemaFactory.newInstance("http://www.w3.org/XML/XMLSchema/v1.1");

        factory.setFeature("http://apache.org/xml/features/validation/cta-full-xpath-checking", true);
        Schema schema = factory.newSchema(
                new StreamSource(MockIdentityService.class.getResourceAsStream("/schema/openstack/credentials.xsd")));


        this.validator = schema.newValidator();
    }

    int port
    int originServicePort

    final String DATE_FORMAT = "yyyy-MM-dd'T'HH:mm:ss'Z'";
    boolean isTokenValid = true;
    boolean checkTokenValid = false;
    def random = new Random()

    protected AtomicInteger _validateTokenCount = new AtomicInteger(0);
    protected AtomicInteger _getGroupsCount = new AtomicInteger(0);
    protected AtomicInteger _generateTokenCount = new AtomicInteger(0);
    protected AtomicInteger _getEndpointsCount = new AtomicInteger(0);
    protected AtomicInteger _getUserGlobalRolesCount = new AtomicInteger(0);

    void resetCounts() {

        _validateTokenCount.set(0)
        _getGroupsCount.set(0)
        _generateTokenCount.set(0)
        _getEndpointsCount.set(0)
        _getUserGlobalRolesCount.set(0)
    }

    public int getValidateTokenCount() {
        return _validateTokenCount.get()
    }

    public int getGetGroupsCount() {
        return _getGroupsCount.get()

    }

    public int getGenerateTokenCount() {
        return _generateTokenCount.get()

    }

    public int getGetEndpointsCount() {
        return _getEndpointsCount.get()

    }

    public int getGetUserGlobalRolesCount() {
        return _getUserGlobalRolesCount.get()

    }

    /*
     * The tokenExpiresAt field determines when the token expires. Consumers of
     * this class should set to a particular DateTime (for example, to test
     * some aspect of expiration dates), or leave it null to default to now
     * plus one day.
     *
     */
    def tokenExpiresAt = null;

    void resetHandlers() {

        handler = this.&handleRequest
        validateTokenHandler = this.&validateToken
        getGroupsHandler = this.&getGroups
        generateTokenHandler = this.&generateToken
        getEndpointsHandler = this.&getEndpoints
        getUserGlobalRolesHandler = this.&getUserGlobalRoles
    }

    Closure<Response> validateTokenHandler
    Closure<Response> getGroupsHandler
    Closure<Response> generateTokenHandler
    Closure<Response> getEndpointsHandler
    Closure<Response> getUserGlobalRolesHandler

    def client_token = 'this-is-the-token';
    def client_tenant = 'this-is-the-tenant';
    def client_tenant_file = 'this-is-the-nast-id'
    def client_username = 'username';
    def client_userid = 12345; //TODO: this should not be an int, userIDs are UUIDs
    def client_apikey = 'this-is-the-api-key';
    def admin_token = 'this-is-the-admin-token';
    def admin_tenant = 'this-is-the-admin-tenant'
    def admin_username = 'admin_username';
    def service_admin_role = 'service:admin-role1';
    def endpointUrl = "localhost"
    def region = "ORD"
    def admin_userid = 67890;
<<<<<<< HEAD
    def sleeptime =0;
    def contact_id = "${random.nextInt()}"
=======
    def sleeptime = 0;
    def contact_id = "my-contactId"
>>>>>>> ff466bb7
    def contactIdJson = ""
    def contactIdXml = ""
    Validator validator;

    def templateEngine = new SimpleTemplateEngine();

    def handler = { Request request -> return handleRequest(request) }

    // we can still use the `handler' closure even if handleRequest is overridden in a derived class
    Response handleRequest(Request request) {
        def xml = false

        for (value in request.headers.findAll('Accept')) {
            if (value.contains('application/xml')) {
                xml = true
                break
            }
        }

        /*
         * From http://docs.openstack.org/api/openstack-identity-service/2.0/content/
         *
         * POST
         * v2.0/tokens
         * Authenticates and generates a token.
         *
         * GET
         * v2.0/tokens/{tokenId}{?belongsTo}
         * tokenId : UUID - Required. The token ID.
         * Validates a token and confirms that it belongs to a specified tenant.
         *
         * GET
         * v2.0/tokens/{tokenId}/endpoints
         * tokenId : UUID - Required. The token ID.
         * Lists the endpoints associated with a specified token.
         *
         * GET
         * v2.0/users/{userId}/RAX-KSGRP
         * userId : String - The user ID.
         * X-Auth-Token : String - A valid authentication token for an administrative user.
         * List groups for a specified user.
         *
         * GET
         * users/{user_id}/roles
         * X-Auth-Token : String - A valid authentication token for an administrative user.
         * user_id : String - The user ID.
         * Lists global roles for a specified user. Excludes tenant roles.
         *
         *
         */

        def path = request.path
        def method = request.method

        String nonQueryPath;
        String query;

        if (path.contains("?")) {
            int index = path.indexOf("?")
            query = path.substring(index + 1)
            nonQueryPath = path.substring(0, index)
        } else {
            query = null
            nonQueryPath = path
        }

        if (isTokenCallPath(nonQueryPath)) {
            if (isGenerateTokenCallPath(nonQueryPath)) {
                if (method == "POST") {
                    _generateTokenCount.incrementAndGet()
                    return generateTokenHandler(request, xml);
                } else {
                    return new Response(405)
                }
            }

            if (isGetEndpointsCallPath(nonQueryPath)) {
                if (method == "GET") {
                    _getEndpointsCount.incrementAndGet()
                    def match = (nonQueryPath =~ getEndpointsCallPathRegex)
                    def tokenId = match[0][1]
                    return getEndpointsHandler(tokenId, request, xml)
                } else {
                    return new Response(405)
                }
            }

            if (isValidateTokenCallPath(nonQueryPath)) {
                // TODO: 'belongsTo' in query string
                if (method == 'GET') {
                    _validateTokenCount.incrementAndGet()
                    def match = (nonQueryPath =~ validateTokenCallPathRegex)
                    def tokenId = match[0][1]
                    return validateTokenHandler(tokenId, request, xml)
                } else {
                    return new Response(405)
                }
            }

        } else if (nonQueryPath.startsWith("/users/")) {

            if (isGetGroupsCallPath(nonQueryPath)) {
                if (method == "GET") {
                    _getGroupsCount.incrementAndGet()
                    def match = (nonQueryPath =~ getGroupsCallPathRegex)
                    def userId = match[0][1]
                    return getGroupsHandler(userId, request, xml)
                } else {
                    return new Response(405)
                }
            }

            if (isGetUserGlobalRolesCallPath(nonQueryPath)) {
                if (method == "GET") {
                    _getUserGlobalRolesCount.incrementAndGet()
                    def match = (nonQueryPath =~ getUserGlobalRolesCallPathRegex)
                    def userId = match[0][1]
                    return getUserGlobalRoles(userId, request, xml)
                } else {
                    return new Response(405)
                }
            }
        }

        return new Response(501);
    }

    static final String getUserGlobalRolesCallPathRegex = /^\/users\/([^\/]+)\/roles/
    static final String getGroupsCallPathRegex = /^\/users\/([^\/]+)\/RAX-KSGRP/
    static final String getEndpointsCallPathRegex = /^\/tokens\/([^\/]+)\/endpoints/
    static final String validateTokenCallPathRegex = /^\/tokens\/([^\/]+)\/?$/

    public static boolean isGetUserGlobalRolesCallPath(String nonQueryPath) {
        return nonQueryPath ==~ getUserGlobalRolesCallPathRegex
    }

    public static boolean isGetGroupsCallPath(String nonQueryPath) {
        return nonQueryPath ==~ getGroupsCallPathRegex
    }

    public static boolean isGetEndpointsCallPath(String nonQueryPath) {
        return nonQueryPath ==~ getEndpointsCallPathRegex
    }

    public static boolean isValidateTokenCallPath(String nonQueryPath) {
        return nonQueryPath ==~ validateTokenCallPathRegex
    }

    public static boolean isGenerateTokenCallPath(String nonQueryPath) {
        return nonQueryPath == "/tokens"
    }

    public static boolean isTokenCallPath(String nonQueryPath) {
        return nonQueryPath.startsWith("/tokens")
    }


    String getExpires() {

        if (this.tokenExpiresAt != null && this.tokenExpiresAt instanceof String) {

            return this.tokenExpiresAt;

        } else if (this.tokenExpiresAt instanceof DateTime) {

            DateTimeFormatter fmt = DateTimeFormat.forPattern(DATE_FORMAT).withLocale(Locale.US).withZone(DateTimeZone.UTC);
            return fmt.print(tokenExpiresAt)

        } else if (this.tokenExpiresAt) {

            return this.tokenExpiresAt.toString();

        } else {

            def now = new DateTime()
            def nowPlusOneDay = now.plusDays(1)
            return nowPlusOneDay;
        }
    }

    Response validateToken(String tokenId, Request request, boolean xml) {
        def path = request.getPath()
        def request_token = tokenId

        def params = [
                expires      : getExpires(),
                userid       : client_userid,
                username     : client_username,
                tenant       : client_tenant,
                tenanttwo    : client_tenant_file,
                token        : request_token,
                serviceadmin : service_admin_role,
                contactIdXml : contactIdXml,
                contactIdJson: contactIdJson
        ];
        if (contact_id != null && !contact_id.isEmpty()) {
            params.contactIdXml = "rax-auth:contactId=\"${contact_id}\""
            params.contactIdJson = "\"RAX-AUTH:contactId\" : \"${contact_id}\","
        }

        def code;
        def template;
        def headers = [:];

        if (xml) {
            headers.put('Content-type', 'application/xml')
        } else {
            headers.put('Content-type', 'application/json')
        }

        if (isTokenValid) {
            code = 200;
            if (xml) {
                if (tokenId == "rackerButts") {
                    template = rackerTokenXmlTemplate
                } else if (tokenId == "failureRacker") {
                    template = rackerTokenWithoutProperRoleXmlTemplate
                } else {
                    template = identitySuccessXmlTemplate
                }
            } else {
                template = identitySuccessJsonTemplate
            }
        } else {
            code = 404
            if (xml) {
                template = identityFailureXmlTemplate
            } else {
                template = identityFailureJsonTemplate
            }
        }

        def body = templateEngine.createTemplate(template).make(params)
        if (sleeptime > 0) {
            sleep(sleeptime)
        }
        return new Response(code, null, headers, body)
    }

    Response getGroups(String userId, Request request, boolean xml) {

        def params = [
                expires     : getExpires(),
                userid      : client_userid,
                username    : client_username,
                tenant      : client_tenant,
                token       : request.getHeaders().getFirstValue("X-Auth-Token"),
                serviceadmin: service_admin_role

        ]

        def template;
        def headers = [:];

        if (xml) {
            headers.put('Content-type', 'application/xml')
        } else {
            headers.put('Content-type', 'application/json')
        }

        if (xml) {
            template = groupsXmlTemplate
        } else {
            template = groupsJsonTemplate
        }

        def body = templateEngine.createTemplate(template).make(params)

        return new Response(200, null, headers, body)
    }

    Response generateToken(Request request, boolean xml) {

        // Since the SchemaFactory does not appear to import parent XSD's,
        // the validation is skipped for the API Key Credentials that are defined externally.
        if (xml && !(request.body.toString().contains("apiKeyCredentials"))) {
            try {
                final StreamSource sampleSource = new StreamSource(new ByteArrayInputStream(request.body.getBytes()));
                validator.validate(sampleSource);
            } catch (Exception e) {
                println("Admin token XSD validation error: " + e);
                return new Response(400);
            }
        }

        def params

        def isTokenChecked = true
        // IF the body of the request should be evaluated to determine the validity of the Token, THEN ...
        // ELSE the just use the isTokenValid value.
        if (checkTokenValid) {
            // IF the body is a Client userName/apiKey request,
            // THEN return the Client token response;
            // ELSE /*IF the body is userName/passWord request*/,
            // THEN return the Admin token response.
            if (request.body.contains("username") &&
                    request.body.contains(client_username) &&
                    request.body.contains("apiKey") &&
                    request.body.contains(client_apikey)) {
                params = [
                        expires      : getExpires(),
                        userid       : client_userid,
                        username     : client_username,
                        tenant       : client_tenant,
                        tenanttwo    : client_tenant,
                        token        : client_token,
                        serviceadmin : service_admin_role,
                        contactIdXml : contactIdXml,
                        contactIdJson: contactIdJson
                ];
                if (contact_id != null && !contact_id.isEmpty()) {
                    params.contactIdXml = "rax-auth:contactId=\"${contact_id}\""
                    params.contactIdJson = "\"RAX-AUTH:contactId\" : \"${contact_id}\","
                }
            } else if (request.body.contains("username") &&
                    request.body.contains(admin_username) /*&&
                request.body.contains("password") &&
                request.body.contains(admin_password)*/) {
                params = [
                        expires      : getExpires(),
                        userid       : admin_userid,
                        username     : admin_username,
                        tenant       : admin_tenant,
                        tenanttwo    : admin_tenant,
                        token        : admin_token,
                        serviceadmin : service_admin_role,
                        contactIdXml : contactIdXml,
                        contactIdJson: contactIdJson
                ];
                if (contact_id != null && !contact_id.isEmpty()) {
                    params.contactIdXml = "rax-auth:contactId=\"${contact_id}\""
                    params.contactIdJson = "\"RAX-AUTH:contactId\" : \"${contact_id}\","
                }
            } else {
                isTokenChecked = false
            }
        } else {
            params = [
                    expires      : getExpires(),
                    userid       : admin_userid,
                    username     : admin_username,
                    tenant       : admin_tenant,
                    tenanttwo    : admin_tenant,
                    token        : admin_token,
                    serviceadmin : service_admin_role,
                    contactIdXml : contactIdXml,
                    contactIdJson: contactIdJson
            ];
            if (contact_id != null && !contact_id.isEmpty()) {
                params.contactIdXml = "rax-auth:contactId=\"${contact_id}\""
                params.contactIdJson = "\"RAX-AUTH:contactId\" : \"${contact_id}\","
            }

        }

        def code;
        def template;
        def headers = [:];

        if (xml) {
            headers.put('Content-type', 'application/xml')
        } else {
            headers.put('Content-type', 'application/json')
        }

        if (isTokenValid && isTokenChecked) {
            code = 200;
            if (xml) {
                template = identitySuccessXmlTemplate
            } else {
                template = identitySuccessJsonTemplate
            }
        } else {
            code = 401
            if (xml) {
                template = identityFailureXmlTemplate
            } else {
                template = identityFailureJsonTemplate
            }
        }

        def body = templateEngine.createTemplate(template).make(params)
        if (sleeptime > 0) {
            sleep(sleeptime)
        }
        return new Response(code, null, headers, body)
    }

    Response getEndpoints(String tokenId, Request request, boolean xml) {

        def code;
        def template;
        def headers = [:];

        if (xml) {
            headers.put('Content-type', 'application/xml')
            template = this.identityEndpointXmlTemplate
        } else {
            headers.put('Content-type', 'application/json')
            template = this.identityEndpointsJsonTemplate
        }

        def params = [
                'identityPort'     : this.port,
                token              : request.getHeaders().getFirstValue("X-Auth-Token"),
                'expires'          : getExpires(),
                'userid'           : this.client_userid,
                'username'         : this.client_username,
                'tenant'           : this.client_tenant,
                'originServicePort': this.originServicePort,
                'endpointUrl'      : this.endpointUrl,
                'region'           : this.region,
                'contactIdXml'     : this.contactIdXml,
                'contactIdJson'    : this.contactIdJson

        ];

        def body = templateEngine.createTemplate(template).make(params);
        return new Response(200, null, headers, body);
    }

    Response getUserGlobalRoles(String userId, Request request, boolean xml) {

        def template;
        def headers = [:];

        if (xml) {
            headers.put('Content-type', 'application/xml')
            template = this.getUserGlobalRolesXmlTemplate
        } else {
            headers.put('Content-type', 'application/json')
            template = this.getUserGlobalRolesJsonTemplate;
        }

        def params = [:];

        def body = templateEngine.createTemplate(template).make(params);
        return new Response(200, null, headers, body);
    }

    // TODO: Replace this with builder
    def groupsJsonTemplate =
            """{
  "RAX-KSGRP:groups": [
    {
        "id": "0",
        "description": "Default Limits",
        "name": "Default"
    }
  ]
}
"""

    // TODO: Replace this with builder
    def groupsXmlTemplate =
            """<?xml version="1.0" encoding="UTF-8" standalone="yes"?>
<groups xmlns="http://docs.rackspace.com/identity/api/ext/RAX-KSGRP/v1.0">
    <group id="0" name="Default">
        <description>Default Limits</description>
    </group>
</groups>
"""

    // TODO: Replace this with builder
    def identityFailureJsonTemplate =
            """{
   "itemNotFound" : {
      "message" : "Invalid Token, not found.",
      "code" : 404
   }
}
"""

    // TODO: Replace this with builder
    def identityFailureXmlTemplate =
            """<?xml version="1.0" encoding="UTF-8" standalone="yes"?>
<itemNotFound xmlns="http://docs.openstack.org/identity/api/v2.0"
              xmlns:ns2="http://docs.openstack.org/identity/api/ext/OS-KSADM/v1.0"
              code="404">
  <message>Invalid Token, not found.</message>
</itemNotFound>
"""

    // TODO: Replace this with builder
    def identitySuccessJsonTemplate =
            """{
   "access" : {
      "serviceCatalog" : [
         {
            "name": "cloudServersOpenStack",
            "type": "compute",
            "endpoints": [
            {
                "publicURL": "https://ord.servers.api.rackspacecloud.com/v2/\${tenant}",
                "region": "ORD",
                "tenantId": "\${tenant}",
                "versionId": "2",
                "versionInfo": "https://ord.servers.api.rackspacecloud.com/v2",
                "versionList": "https://ord.servers.api.rackspacecloud.com/"
            },
            {
                "publicURL": "https://dfw.servers.api.rackspacecloud.com/v2/\${tenant}",
                "region": "DFW",
                "tenantId": "\${tenant}",
                "versionId": "2",
                "versionInfo": "https://dfw.servers.api.rackspacecloud.com/v2",
                "versionList": "https://dfw.servers.api.rackspacecloud.com/"
            }
            ]
         },
         {
            "name" : "cloudFilesCDN",
            "type" : "rax:object-cdn",
            "endpoints" : [
               {
                  "publicURL" : "https://cdn.stg.clouddrive.com/v1/\${tenanttwo}",
                  "tenantId" : "\${tenanttwo}",
                  "region" : "DFW"
               },
               {
                  "publicURL" : "https://cdn.stg.clouddrive.com/v1/\${tenanttwo}",
                  "tenantId" : "\${tenanttwo}",
                  "region" : "ORD"
               }
            ]
         },
         {
            "name" : "cloudFiles",
            "type" : "object-store",
            "endpoints" : [
               {
                  "internalURL" : "https://snet-storage.stg.swift.racklabs.com/v1/\${tenanttwo}",
                  "publicURL" : "https://storage.stg.swift.racklabs.com/v1/\${tenanttwo}",
                  "tenantId" : "\${tenanttwo}",
                  "region" : "ORD"
               },
               {
                  "internalURL" : "https://snet-storage.stg.swift.racklabs.com/v1/\${tenanttwo}",
                  "publicURL" : "https://storage.stg.swift.racklabs.com/v1/\${tenanttwo}",
                  "tenantId" : "\${tenanttwo}",
                  "region" : "DFW"
               }
            ]
         }
      ],
      "user" : {
         "roles" : [
            {
               "tenantId" : "\${tenant}",
               "name" : "compute:default",
               "id" : "684",
               "description" : "A Role that allows a user access to keystone Service methods"
            },
            {
               "tenantId" : "\${tenanttwo}",
               "name" : "object-store:default",
               "id" : "5",
               "description" : "A Role that allows a user access to keystone Service methods"
            },
            {
               "name" : "identity:admin",
               "id" : "1",
               "description" : "Admin Role."
            }
         ],
         "RAX-AUTH:defaultRegion" : "the-default-region",
         \${contactIdJson}
         "name" : "\${username}",
         "id" : "\${userid}"
      },
      "token" : {
         "tenant" : {
            "name" : "\${tenant}",
            "id" : "\${tenant}"
         },
         "id" : "\${token}",
         "expires" : "\${expires}"
      }
   }
}
"""

    // TODO: Replace this with builder
    def identitySuccessXmlTemplate =
            """<?xml version="1.0" encoding="UTF-8" standalone="yes"?>
<access xmlns="http://docs.openstack.org/identity/api/v2.0"
        xmlns:os-ksadm="http://docs.openstack.org/identity/api/ext/OS-KSADM/v1.0"
        xmlns:os-ksec2="http://docs.openstack.org/identity/api/ext/OS-KSEC2/v1.0"
        xmlns:rax-ksqa="http://docs.rackspace.com/identity/api/ext/RAX-KSQA/v1.0"
        xmlns:rax-kskey="http://docs.rackspace.com/identity/api/ext/RAX-KSKEY/v1.0">
    <token id="\${token}"
           expires="\${expires}">
        <tenant id="\${tenant}"
                name="\${tenant}"/>
    </token>
    <user xmlns:rax-auth="http://docs.rackspace.com/identity/api/ext/RAX-AUTH/v1.0"
          id="\${userid}"
          name="\${username}"
          rax-auth:defaultRegion="the-default-region"
          \${contactIdXml}>
        <roles>
            <role id="684"
                  name="compute:default"
                  description="A Role that allows a user access to keystone Service methods"
                  serviceId="0000000000000000000000000000000000000001"
                  tenantId="\${tenant}"/>
            <role id="5"
                  name="object-store:default"
                  description="A Role that allows a user access to keystone Service methods"
                  serviceId="0000000000000000000000000000000000000002"
                  tenantId="\${tenanttwo}"/>
            <role id="6"
                  name="\${serviceadmin}"
                  description="A Role that allows a user access to keystone Service methods"
                  serviceId="0000000000000000000000000000000000000002"
                  tenantId="\${tenant}"/>
        </roles>
    </user>
    <serviceCatalog>
        <service type="compute"
                 name="cloudServersOpenStack">
            <endpoint region="ORD"
                      tenantId="\${tenant}"
                      publicURL="https://ord.servers.api.rackspacecloud.com/v2/\${tenant}"
                      versionId="2"
                      versionInfo="https://ord.servers.api.rackspacecloud.com/v2"
                      versionList="https://ord.servers.api.rackspacecloud.com/"/>
            <endpoint region="DFW"
                      tenantId="\${tenant}"
                      publicURL="https://dfw.servers.api.rackspacecloud.com/v2/\${tenant}"
                      versionId="2"
                      versionInfo="https://dfw.servers.api.rackspacecloud.com/v2"
                      versionList="https://dfw.servers.api.rackspacecloud.com/"/>
        </service>
        <service type="rax:object-cdn"
                 name="cloudFilesCDN">
            <endpoint region="DFW"
                      tenantId="\${tenanttwo}"
                      publicURL="https://cdn.stg.clouddrive.com/v1/\${tenanttwo}"/>
            <endpoint region="ORD"
                      tenantId="\${tenanttwo}"
                      publicURL="https://cdn.stg.clouddrive.com/v1/\${tenanttwo}"/>
        </service>
        <service type="object-store"
                 name="cloudFiles">
            <endpoint region="ORD"
                      tenantId="\${tenanttwo}"
                      publicURL="https://storage.stg.swift.racklabs.com/v1/\${tenanttwo}"
                      internalURL="https://snet-storage.stg.swift.racklabs.com/v1/\${tenanttwo}"/>
            <endpoint region="DFW"
                      tenantId="\${tenanttwo}"
                      publicURL="https://storage.stg.swift.racklabs.com/v1/\${tenanttwo}"
                      internalURL="https://snet-storage.stg.swift.racklabs.com/v1/\${tenanttwo}"/>
        </service>
    </serviceCatalog>
</access>
"""

    // TODO: Replace this with builder
    def identityEndpointsJsonTemplate =
            """{
    "endpoints_links": [
        {
            "href": "http://localhost:\${identityPort}/tokens/\${token}/endpoints?'marker=5&limit=10'",
            "rel": "next"
        }
    ],
    "endpoints": [
        {
            "internalURL": "http://\${endPointUrl}:\${originServicePort}/v1/AUTH_1",
            "name": "swift",
            "adminURL": "http://\${endpointUrl}:\${originServicePort}/",
            "region": "\${region}",
            "tenantId": 1,
            "type": "object-store",
            "id": 1,
            "publicURL": "http://\${endpointUrl}:\${originServicePort}/"
        },
        {
            "internalURL": "http://\${endpointUrl}:\${originServicePort}/",
            "name": "nova_compat",
            "adminURL": "http://\${endpointUrl}:\${originServicePort}/",
            "region": "\${region}",
            "tenantId": 1,
            "type": "compute",
            "id": 2,
            "publicURL": "http://\${endpointUrl}:\${originServicePort}/"
        }
        {
            "internalURL": "http://\${endpointUrl}:\${originServicePort}/",
            "name": "OpenStackService",
            "adminURL": "http://\${endpointUrl}:\${originServicePort}/",
            "region": "\${region}",
            "tenantId": 1,
            "type": "service",
            "id": 3,
            "publicURL": "http://\${endpointUrl}:\${originServicePort}/"
        }
    ]
}"""

    // TODO: Replace this with builder
    def identityEndpointXmlTemplate =
            """<?xml version="1.0" encoding="UTF-8" standalone="yes"?>
<endpoints xmlns="http://docs.openstack.org/identity/api/v2.0"
           xmlns:ns2="http://www.w3.org/2005/Atom"
           xmlns:os-ksadm="http://docs.openstack.org/identity/api/ext/OS-KSADM/v1.0"
           xmlns:rax-ksqa="http://docs.rackspace.com/identity/api/ext/RAX-KSQA/v1.0"
           xmlns:rax-kskey="http://docs.rackspace.com/identity/api/ext/RAX-KSKEY/v1.0"
           xmlns:os-ksec2="http://docs.openstack.org/identity/api/ext/OS-KSEC2/v1.0"
           xmlns:rax-auth="http://docs.rackspace.com/identity/api/ext/RAX-AUTH/v1.0">
  <endpoint id="1"
            type="object-store"
            name="swift"
            region="\${region}"
            publicURL="http://\${endpointUrl}:\${originServicePort}/\${tenant}"
            internalURL="http://\${endpointUrl}:\${originServicePort}/\${tenant}"
            adminURL="http://\${endpointUrl}:\${originServicePort}/\${tenant}"
            tenantId="\${tenant}"/>
  <endpoint id="2"
            type="compute"
            name="nova_compat"
            region="\${region}"
            publicURL="http://\${endpointUrl}:\${originServicePort}/\${tenant}"
            internalURL="http://\${endpointUrl}:\${originServicePort}/\${tenant}"
            adminURL="http://\${endpointUrl}:\${originServicePort}/\${tenant}"
            tenantId="\${tenant}"/>
    <endpoint id="3"
            type="service"
            name="OpenStackService"
            region="\${region}"
            publicURL="http://\${endpointUrl}:\${originServicePort}/\${tenant}"
            internalURL="http://\${endpointUrl}:\${originServicePort}/\${tenant}"
            adminURL="http://\${endpointUrl}:\${originServicePort}/\${tenant}"
            tenantId="\${tenant}"/>
</endpoints>"""

    // TODO: Replace this with builder
    // TODO: Replace this with builder

    def rackerTokenXmlTemplate =
            """<?xml version="1.0" encoding="UTF-8" standalone="yes"?>
<access xmlns="http://docs.openstack.org/identity/api/v2.0"
    xmlns:ns2="http://www.w3.org/2005/Atom"
    xmlns:os-ksadm="http://docs.openstack.org/identity/api/ext/OS-KSADM/v1.0"
    xmlns:rax-ksqa="http://docs.rackspace.com/identity/api/ext/RAX-KSQA/v1.0"
    xmlns:rax-kskey="http://docs.rackspace.com/identity/api/ext/RAX-KSKEY/v1.0"
    xmlns:os-ksec2="http://docs.openstack.org/identity/api/ext/OS-KSEC2/v1.0"
    xmlns:rax-auth="http://docs.rackspace.com/identity/api/ext/RAX-AUTH/v1.0">
    <token id="\${token}"
           expires="\${expires}">
        <tenant id="\${tenant}" name="\${tenant}"/>
        <rax-auth:authenticatedBy>
            <rax-auth:credential>PASSWORD</rax-auth:credential>
        </rax-auth:authenticatedBy>
    </token>
    <user id="\${userid}" name="\${username}" rax-auth:defaultRegion="DFW" \${contactIdXml}>
        <roles>
            <role id="9" name="Racker"
                description="Defines a user as being a Racker"
                serviceId="18e7a7032733486cd32f472d7bd58f709ac0d221"/>
            <role id="5" name="object-store:default"
                description="Role to access keystone service"
                serviceId="18e7a7032733486cd32f472d7bd58f709ac0d221"
                tenantId="\${tenanttwo}"/>
            <role id="6" name="compute:default"
                description="Role to access keystone service"
                serviceId="18e7a7032733486cd32f472d7bd58f709ac0d221"
                tenantId="\${tenant}"/>
            <role id="3" name="identity:user-admin"
                description="User Admin Role"
                serviceId="18e7a7032733486cd32f472d7bd58f709ac0d221"/>
            <role name="dl_RackUSA"/>
            <role name="dl_RackGlobal"/>
            <role name="dl_cloudblock"/>
            <role name="dl_US Managers"/>
            <role name="DL_USManagers"/>
        </roles>
    </user>
</access>
"""

    def rackerTokenWithoutProperRoleXmlTemplate =
            """<?xml version="1.0" encoding="UTF-8" standalone="yes"?>
<access xmlns="http://docs.openstack.org/identity/api/v2.0"
    xmlns:ns2="http://www.w3.org/2005/Atom"
    xmlns:os-ksadm="http://docs.openstack.org/identity/api/ext/OS-KSADM/v1.0"
    xmlns:rax-ksqa="http://docs.rackspace.com/identity/api/ext/RAX-KSQA/v1.0"
    xmlns:rax-kskey="http://docs.rackspace.com/identity/api/ext/RAX-KSKEY/v1.0"
    xmlns:os-ksec2="http://docs.openstack.org/identity/api/ext/OS-KSEC2/v1.0"
    xmlns:rax-auth="http://docs.rackspace.com/identity/api/ext/RAX-AUTH/v1.0">
    <token id="\${token}"
           expires="\${expires}">
        <tenant id="\${tenant}" name="\${tenant}"/>
        <rax-auth:authenticatedBy>
            <rax-auth:credential>PASSWORD</rax-auth:credential>
        </rax-auth:authenticatedBy>
    </token>
    <user id="rackerUsername">
        <roles>
            <role name="dl_RackUSA"/>
            <role name="dl_RackGlobal"/>
            <role name="dl_cloudblock"/>
            <role name="dl_US Managers"/>
            <role name="DL_USManagers"/>
        </roles>
    </user>
</access>
"""
}<|MERGE_RESOLUTION|>--- conflicted
+++ resolved
@@ -140,13 +140,8 @@
     def endpointUrl = "localhost"
     def region = "ORD"
     def admin_userid = 67890;
-<<<<<<< HEAD
     def sleeptime =0;
     def contact_id = "${random.nextInt()}"
-=======
-    def sleeptime = 0;
-    def contact_id = "my-contactId"
->>>>>>> ff466bb7
     def contactIdJson = ""
     def contactIdXml = ""
     Validator validator;
