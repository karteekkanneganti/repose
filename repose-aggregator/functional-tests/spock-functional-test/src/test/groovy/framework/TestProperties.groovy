/*
 * _=_-_-_-_-_-_-_-_-_-_-_-_-_-_-_-_-_-_-_-_-_-_-_-_-_-_-_-_-_-_-_-_-_-_-_-_-_=
 * Repose
 * _-_-_-_-_-_-_-_-_-_-_-_-_-_-_-_-_-_-_-_-_-_-_-_-_-_-_-_-_-_-_-_-_-_-_-_-_-_-
 * Copyright (C) 2010 - 2015 Rackspace US, Inc.
 * _-_-_-_-_-_-_-_-_-_-_-_-_-_-_-_-_-_-_-_-_-_-_-_-_-_-_-_-_-_-_-_-_-_-_-_-_-_-
 * Licensed under the Apache License, Version 2.0 (the "License");
 * you may not use this file except in compliance with the License.
 * You may obtain a copy of the License at
 * 
 *      http://www.apache.org/licenses/LICENSE-2.0
 * 
 * Unless required by applicable law or agreed to in writing, software
 * distributed under the License is distributed on an "AS IS" BASIS,
 * WITHOUT WARRANTIES OR CONDITIONS OF ANY KIND, either express or implied.
 * See the License for the specific language governing permissions and
 * limitations under the License.
 * =_-_-_-_-_-_-_-_-_-_-_-_-_-_-_-_-_-_-_-_-_-_-_-_-_-_-_-_-_-_-_-_-_-_-_-_-_=_
 */
package framework

import org.rackspace.deproxy.PortFinder

class TestProperties {

    String configDirectory
    String rawConfigDirectory
    String logFile
    String logFilePattern
    String configTemplates
    String connFramework
    String reposeContainer = "valve"
    String reposeHome
    String projectBuildDirectory

    String getReposeEndpoint() {
        return "http://${targetHostname}:${reposePort}"
    }

    String reposeJar
    String glassfishJar
    String tomcatJar
    String reposeRootWar
    String mocksWar

    int reposePort

    // Property settings that aren't set for every test
    int targetPort
    int targetPort2
    int identityPort
    int valkyriePort
    int atomPort
    String targetHostname

    TestProperties() {
        this("test.properties")
    }

    TestProperties(String resourceName) {
        this(ClassLoader.getSystemResource(resourceName).openStream())
    }

    TestProperties(InputStream propertiesStream) {

        try {
            Properties properties = new Properties()
            properties.load(propertiesStream)

            projectBuildDirectory = properties.getProperty("project.build.directory")
            configDirectory = properties.getProperty("repose.config.directory")
            configTemplates = properties.getProperty("repose.config.templates")
            logFile = properties.getProperty("repose.log.name")
            logFilePattern = properties.getProperty("repose.log.pattern")

            connFramework = "jersey"
            def value = properties.getProperty("repose.container")
            if (value) {
                reposeContainer = value
            }

            reposeJar = properties.getProperty("repose.jar")
            reposeRootWar = properties.getProperty("repose.root.war")
            reposePort = PortFinder.Singleton.getNextOpenPort()


            glassfishJar = properties.getProperty("glassfish.jar")
            tomcatJar = properties.getProperty("tomcat.jar")

            targetPort = PortFinder.Singleton.getNextOpenPort()
            targetPort2 = PortFinder.Singleton.getNextOpenPort()
            identityPort = PortFinder.Singleton.getNextOpenPort()
            valkyriePort = PortFinder.Singleton.getNextOpenPort()
            atomPort = PortFinder.Singleton.getNextOpenPort()
            targetHostname = properties.getProperty("target.hostname")
            rawConfigDirectory = properties.getProperty("repose.raw.config.directory")
            reposeHome = properties.getProperty("repose.home")
            mocksWar = properties.getProperty("mocks.war")

        } catch (Exception e) {
            throw new RuntimeException("Failure in setup of test: unable to read property files", e)
        } finally {
            propertiesStream.close()
        }
    }

    def getDefaultTemplateParams() {
        return [
<<<<<<< HEAD
                reposePort: reposePort,
                targetPort: targetPort,
                targetPort1: targetPort,
                targetPort2: targetPort2,
                identityPort: identityPort,
                valkyriePort: valkyriePort,
                atomPort: atomPort,
                targetHostname: targetHostname,
                logFile: logFile,
                logFileName: logFile,
                reposeLog: logFile,
                'repose.log.name': logFile,
                'repose.log.pattern': logFilePattern,
                reposeHome: reposeHome,
                'repose.home': reposeHome,
                configDirectory: configDirectory,
=======
                reposePort               : reposePort,
                targetPort               : targetPort,
                targetPort1              : targetPort,
                targetPort2              : targetPort2,
                identityPort             : identityPort,
                atomPort                 : atomPort,
                targetHostname           : targetHostname,
                logFile                  : logFile,
                logFileName              : logFile,
                reposeLog                : logFile,
                'repose.log.name'        : logFile,
                'repose.log.pattern'     : logFilePattern,
                reposeHome               : reposeHome,
                'repose.home'            : reposeHome,
                configDirectory          : configDirectory,
>>>>>>> ff466bb7
                'repose.config.directory': configDirectory,
                'project.build.directory': projectBuildDirectory,
        ]
    }

}<|MERGE_RESOLUTION|>--- conflicted
+++ resolved
@@ -106,24 +106,6 @@
 
     def getDefaultTemplateParams() {
         return [
-<<<<<<< HEAD
-                reposePort: reposePort,
-                targetPort: targetPort,
-                targetPort1: targetPort,
-                targetPort2: targetPort2,
-                identityPort: identityPort,
-                valkyriePort: valkyriePort,
-                atomPort: atomPort,
-                targetHostname: targetHostname,
-                logFile: logFile,
-                logFileName: logFile,
-                reposeLog: logFile,
-                'repose.log.name': logFile,
-                'repose.log.pattern': logFilePattern,
-                reposeHome: reposeHome,
-                'repose.home': reposeHome,
-                configDirectory: configDirectory,
-=======
                 reposePort               : reposePort,
                 targetPort               : targetPort,
                 targetPort1              : targetPort,
@@ -139,7 +121,6 @@
                 reposeHome               : reposeHome,
                 'repose.home'            : reposeHome,
                 configDirectory          : configDirectory,
->>>>>>> ff466bb7
                 'repose.config.directory': configDirectory,
                 'project.build.directory': projectBuildDirectory,
         ]
