/*
 * To change this template, choose Tools | Templates
 * and open the template in the editor.
 */

package features.filters.clientauthn.tokenexpireheader;

import framework.ReposeValveTest
import framework.mocks.MockIdentityService;
import org.rackspace.deproxy.Deproxy;
import org.rackspace.deproxy.MessageChain;
import org.joda.time.DateTime
import org.joda.time.format.DateTimeFormat;
import org.joda.time.format.DateTimeFormatter;
import org.joda.time.DateTimeZone

import java.util.concurrent.atomic.AtomicInteger;

/**
B-50304
Pass token expiration in header

Description:
    As the origin service, we want the expiration date of token will be passed
    as header from the Auth component so that we know when stored tokens expire.

Acceptance Criteria:
    Expiration date is passed as header name x-token-expires in the header.
    Format of type x-token-expires time follows http spec for time format. This
    will be converted to the http spec format. rfc1123... needs to be GMT time.

        Sun, 06 Nov 1994 08:49:37 GMT  ; RFC 822, updated by RFC 1123

Test Plan
    1. Use a simple mock origin service that returns 200 for all requests, and
       the mock identity service to validate tokens and return a pre-determined
       expiration date for the token sent in the validation call.
    2. Make a call to Repose with the test token. Check that:
        a. The mock identity service received a single validate-token request.
        b. The handlings list has one entry, indicating that the request
           reached the origin service
        c. The request on that handling has a header named "X-Token-Expires"
           having as its value the default region returned by the mock identity
           service
    3. Make a second call to Repose with the same token (should be cached).
       Check that:
        a. The mock identity service did not receive any validate-token
           requests, since the token info should be cached.
        b. The handlings list has one entry, indicating that the request
           reached the origin service
        c. The request on that handling has a header named "X-Token-Expires"
           having as its value the default region returned by the mock identity
           service
 */

class PassTokenExpirationInHeaderTest extends ReposeValveTest {

    def originEndpoint
    def identityEndpoint

    MockIdentityService fakeIdentityService

    def setup() {
        deproxy = new Deproxy()

        originEndpoint = deproxy.addEndpoint(properties.targetPort,'origin service')

        fakeIdentityService = new MockIdentityService(properties.identityPort, properties.targetPort);

        fakeIdentityService.with {
            tokenExpiresAt = DateTime.now().plusDays(1)
            resetHandlers()
            resetCounts()
        }


        identityEndpoint = deproxy.addEndpoint(properties.identityPort,
                'identity service', null, fakeIdentityService.handler);

        def params = properties.defaultTemplateParams
        repose.configurationProvider.applyConfigs("common", params)
        repose.configurationProvider.applyConfigs("features/filters/clientauthn/tokenexpireheader", params)
        repose.configurationProvider.applyConfigs("features/filters/clientauthn/connectionpooling", params)
        repose.start()
    }

    def cleanup() {
        if (deproxy) {
            deproxy.shutdown()
        }
        repose.stop()
    }

    def "when a token is validated, should pass the token expiration as X-Token-Expires"() {

        // Calculate what the string representation of the rfc1123 date will be
        DateTimeFormatter fmt = DateTimeFormat
            .forPattern("EEE, dd MMM yyyy HH:mm:ss 'GMT'")
            .withLocale(Locale.US)
            .withZone(DateTimeZone.UTC);
        def expiresString = fmt.print(fakeIdentityService.tokenExpiresAt);

        when: "I send a GET request to Repose with an X-Auth-Token header"
<<<<<<< HEAD
        fakeIdentityService.resetCounts()
=======
        fakeIdentityService.validateTokenCount = new AtomicInteger(0)
>>>>>>> 12f6e8cd
        MessageChain mc = deproxy.makeRequest(url:reposeEndpoint, method:'GET', headers:['X-Auth-Token': fakeIdentityService.client_token])

        then: "Repose should validate the token and path the token's expiration date/time as the X-Token-Expires header to the origin service"
        mc.receivedResponse.code == "200"
        fakeIdentityService.validateTokenCount.get() == 1
        mc.handlings.size() == 1
        mc.handlings[0].endpoint == originEndpoint
        def request = mc.handlings[0].request
        request.headers.contains("X-Token-Expires")
        request.headers.getFirstValue("X-Token-Expires") == expiresString



        when: "I send a second GET request to Repose with the same token"
<<<<<<< HEAD
        fakeIdentityService.resetCounts()
=======
        fakeIdentityService.validateTokenCount = new AtomicInteger(0)
>>>>>>> 12f6e8cd
        mc = deproxy.makeRequest(url: reposeEndpoint, method:'GET', headers:['X-Auth-Token': fakeIdentityService.client_token])

        then: "Repose should use the cache, not call out to the fake identity service, and pass the request to origin service with the same X-Token-Expires header as before"
        mc.receivedResponse.code == "200"
        fakeIdentityService.validateTokenCount.get() == 0
        mc.handlings.size() == 1
        mc.handlings[0].endpoint == originEndpoint
        def request2 = mc.handlings[0].request
        request2.headers.contains("X-Token-Expires")
        request2.headers.getFirstValue("X-Token-Expires") == expiresString

    }
}<|MERGE_RESOLUTION|>--- conflicted
+++ resolved
@@ -101,11 +101,7 @@
         def expiresString = fmt.print(fakeIdentityService.tokenExpiresAt);
 
         when: "I send a GET request to Repose with an X-Auth-Token header"
-<<<<<<< HEAD
         fakeIdentityService.resetCounts()
-=======
-        fakeIdentityService.validateTokenCount = new AtomicInteger(0)
->>>>>>> 12f6e8cd
         MessageChain mc = deproxy.makeRequest(url:reposeEndpoint, method:'GET', headers:['X-Auth-Token': fakeIdentityService.client_token])
 
         then: "Repose should validate the token and path the token's expiration date/time as the X-Token-Expires header to the origin service"
@@ -120,11 +116,7 @@
 
 
         when: "I send a second GET request to Repose with the same token"
-<<<<<<< HEAD
         fakeIdentityService.resetCounts()
-=======
-        fakeIdentityService.validateTokenCount = new AtomicInteger(0)
->>>>>>> 12f6e8cd
         mc = deproxy.makeRequest(url: reposeEndpoint, method:'GET', headers:['X-Auth-Token': fakeIdentityService.client_token])
 
         then: "Repose should use the cache, not call out to the fake identity service, and pass the request to origin service with the same X-Token-Expires header as before"
