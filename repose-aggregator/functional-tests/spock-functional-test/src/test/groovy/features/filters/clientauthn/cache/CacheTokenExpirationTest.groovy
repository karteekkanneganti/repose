package features.filters.clientauthn.cache

import framework.ReposeValveTest
import framework.mocks.MockIdentityService
import org.rackspace.deproxy.Deproxy
import org.rackspace.deproxy.MessageChain
import org.joda.time.DateTime

import java.util.concurrent.atomic.AtomicInteger

class CacheTokenExpirationTest extends ReposeValveTest {

    def originEndpoint
    def identityEndpoint

    MockIdentityService fakeIdentityService

    def setup() {
        deproxy = new Deproxy()

        def params = properties.defaultTemplateParams
        repose.configurationProvider.applyConfigs("common", params)
        repose.configurationProvider.applyConfigs("features/filters/clientauthn/common", params)
        repose.configurationProvider.applyConfigs("features/filters/clientauthn/connectionpooling", params)
        repose.start()

        originEndpoint = deproxy.addEndpoint(properties.targetPort,'origin service')


    }

    def cleanup() {
        if (deproxy) {
            deproxy.shutdown()
        }
        repose.stop()
    }

    // D-13310 Repose should cache tokens with TTL's longer than MAX_INT for a duration of MAX_INT
    def "When Identity responds with a TTL > MAX_INT, Repose should cache for a duration of MAX_INT"() {

        given:
        def clientToken = UUID.randomUUID().toString()
        fakeIdentityService = new MockIdentityService(properties.identityPort, properties.targetPort)
        fakeIdentityService.client_token = clientToken
        fakeIdentityService.tokenExpiresAt = (new DateTime()).plusDays(40);

        identityEndpoint = deproxy.addEndpoint(properties.identityPort,
                'identity service', null, fakeIdentityService.handler)

        when: "I send a GET request to REPOSE with an X-Auth-Token header"
<<<<<<< HEAD
        fakeIdentityService.resetCounts()
=======
        fakeIdentityService.validateTokenCount = new AtomicInteger(0)
>>>>>>> 12f6e8cd
        MessageChain mc = deproxy.makeRequest(url: reposeEndpoint, method: 'GET', headers: ['X-Auth-Token': fakeIdentityService.client_token])

        then: "REPOSE should validate the token and then pass the request to the origin service"
        mc.receivedResponse.code == '200'
        mc.handlings.size() == 1
        fakeIdentityService.validateTokenCount.get() == 1

        when: "I send a GET request to REPOSE with the same X-Auth-Token header"
<<<<<<< HEAD
        fakeIdentityService.resetCounts()
=======
        fakeIdentityService.validateTokenCount = new AtomicInteger(0)
>>>>>>> 12f6e8cd
        mc = deproxy.makeRequest(url: reposeEndpoint, method: 'GET', headers: ['X-Auth-Token': fakeIdentityService.client_token])

        then: "Repose should use the cache, not call out to the fake identity service, and pass the request to origin service"
        mc.receivedResponse.code == '200'
        mc.handlings.size() == 1
        mc.handlings[0].endpoint == originEndpoint
        fakeIdentityService.validateTokenCount.get() == 0

        when: "I troubleshoot the REPOSE logs"
        def foundLogs = reposeLogSearch.searchByString("Token TTL \\(" + clientToken + "\\) exceeds max expiration, setting to default max expiration")

        then: "I should have a WARN log message"
        foundLogs.size() == 1
        foundLogs[0].contains("WARN")
    }

}<|MERGE_RESOLUTION|>--- conflicted
+++ resolved
@@ -49,11 +49,7 @@
                 'identity service', null, fakeIdentityService.handler)
 
         when: "I send a GET request to REPOSE with an X-Auth-Token header"
-<<<<<<< HEAD
         fakeIdentityService.resetCounts()
-=======
-        fakeIdentityService.validateTokenCount = new AtomicInteger(0)
->>>>>>> 12f6e8cd
         MessageChain mc = deproxy.makeRequest(url: reposeEndpoint, method: 'GET', headers: ['X-Auth-Token': fakeIdentityService.client_token])
 
         then: "REPOSE should validate the token and then pass the request to the origin service"
@@ -62,11 +58,7 @@
         fakeIdentityService.validateTokenCount.get() == 1
 
         when: "I send a GET request to REPOSE with the same X-Auth-Token header"
-<<<<<<< HEAD
         fakeIdentityService.resetCounts()
-=======
-        fakeIdentityService.validateTokenCount = new AtomicInteger(0)
->>>>>>> 12f6e8cd
         mc = deproxy.makeRequest(url: reposeEndpoint, method: 'GET', headers: ['X-Auth-Token': fakeIdentityService.client_token])
 
         then: "Repose should use the cache, not call out to the fake identity service, and pass the request to origin service"
