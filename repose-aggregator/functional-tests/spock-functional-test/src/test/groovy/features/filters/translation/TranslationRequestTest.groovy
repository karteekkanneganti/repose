--- conflicted
+++ resolved
@@ -56,18 +56,6 @@
             repose.stop()
     }
 
-<<<<<<< HEAD
-    def "Timebomb to deal with saxon-ee dependency for translation filter"() {
-
-        when:
-        1
-
-        then:
-        assert new Date() < new Date(2014 - 1900, Calendar.APRIL, 17, 9, 0)
-    }
-
-=======
->>>>>>> 42f4fe0f
     @Unroll("response: xml, request: #reqHeaders - #reqBody")
     def "when translating requests"() {
 
