package features.filters.decomissionedfilter

import framework.ReposeValveTest
import org.rackspace.deproxy.Deproxy

/**
 * Created by jennyvo on 6/9/14.
 */
class DecommissionHttpLoggingTest extends ReposeValveTest{

    def "Test decommission http-log filter"() {
        given:
        deproxy = new Deproxy()
        deproxy.addEndpoint(properties.targetPort)
        reposeLogSearch.cleanLog()

        def params = properties.defaultTemplateParams
        repose.configurationProvider.applyConfigs("common", params)
        repose.configurationProvider.applyConfigs("features/core/powerfilter/badfilter" , params)

        when:
        repose.start([waitOnJmxAfterStarting: false])
        waitUntilReadyToServiceRequests("503")

        then:
        reposeLogSearch.searchByString("NullPointerException").size() == 0
<<<<<<< HEAD
        reposeLogSearch.searchByString("org.openrepose.powerfilter.PowerFilterChain  - Filter is not available for processing requests: http-logging").size() > 0
=======
        reposeLogSearch.searchByString("Filter is not available for processing requests: http-logging").size() > 0
>>>>>>> a802859a
    }
    def cleanup() {
        if (deproxy)
            deproxy.shutdown()

        if (repose)
            repose.stop([throwExceptionOnKill: false])

    }
}<|MERGE_RESOLUTION|>--- conflicted
+++ resolved
@@ -24,11 +24,7 @@
 
         then:
         reposeLogSearch.searchByString("NullPointerException").size() == 0
-<<<<<<< HEAD
-        reposeLogSearch.searchByString("org.openrepose.powerfilter.PowerFilterChain  - Filter is not available for processing requests: http-logging").size() > 0
-=======
         reposeLogSearch.searchByString("Filter is not available for processing requests: http-logging").size() > 0
->>>>>>> a802859a
     }
     def cleanup() {
         if (deproxy)
