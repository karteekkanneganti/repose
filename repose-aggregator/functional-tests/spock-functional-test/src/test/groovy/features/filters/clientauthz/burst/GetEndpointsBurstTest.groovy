--- conflicted
+++ resolved
@@ -1,5 +1,4 @@
 package features.filters.clientauthz.burst
-
 import framework.ReposeValveTest
 import framework.mocks.MockIdentityService
 import org.joda.time.DateTimeZone
@@ -9,8 +8,6 @@
 import org.rackspace.deproxy.Request
 import org.rackspace.deproxy.Response
 import spock.lang.Unroll
-
-import java.util.concurrent.atomic.AtomicInteger
 
 class GetEndpointsBurstTest extends ReposeValveTest {
 
@@ -53,13 +50,8 @@
     def "under heavy load should not drop get endpoints response"() {
 
         given:
-<<<<<<< HEAD
         Map header1 = ['X-Auth-Token': "$fakeIdentityService.client_token-$numClients-$callsPerClient"]
         fakeIdentityService.resetCounts()
-=======
-        Map header1 = ['X-Auth-Token': fakeIdentityService.client_token]
-        fakeIdentityService.validateTokenCount = new AtomicInteger(0)
->>>>>>> 12f6e8cd
 
         List<Thread> clientThreads = new ArrayList<Thread>()
 
@@ -96,11 +88,7 @@
         clientThreads*.join()
 
         then:
-<<<<<<< HEAD
         fakeIdentityService.getEndpointsCount == 1
-=======
-        fakeIdentityService.endpointsCount.get() == 1
->>>>>>> 12f6e8cd
 
         and:
         Bad403Response == false
