/*
 * _=_-_-_-_-_-_-_-_-_-_-_-_-_-_-_-_-_-_-_-_-_-_-_-_-_-_-_-_-_-_-_-_-_-_-_-_-_=
 * Repose
 * _-_-_-_-_-_-_-_-_-_-_-_-_-_-_-_-_-_-_-_-_-_-_-_-_-_-_-_-_-_-_-_-_-_-_-_-_-_-
 * Copyright (C) 2010 - 2015 Rackspace US, Inc.
 * _-_-_-_-_-_-_-_-_-_-_-_-_-_-_-_-_-_-_-_-_-_-_-_-_-_-_-_-_-_-_-_-_-_-_-_-_-_-
 * Licensed under the Apache License, Version 2.0 (the "License");
 * you may not use this file except in compliance with the License.
 * You may obtain a copy of the License at
 *
 *      http://www.apache.org/licenses/LICENSE-2.0
 *
 * Unless required by applicable law or agreed to in writing, software
 * distributed under the License is distributed on an "AS IS" BASIS,
 * WITHOUT WARRANTIES OR CONDITIONS OF ANY KIND, either express or implied.
 * See the License for the specific language governing permissions and
 * limitations under the License.
 * =_-_-_-_-_-_-_-_-_-_-_-_-_-_-_-_-_-_-_-_-_-_-_-_-_-_-_-_-_-_-_-_-_-_-_-_-_=_
 */
package features.filters.cors

import framework.ReposeValveTest
import org.openrepose.commons.utils.http.CommonHttpHeader
import org.rackspace.deproxy.Deproxy
import org.rackspace.deproxy.MessageChain
import org.rackspace.deproxy.Response
import spock.lang.Unroll

/**
 * Created by jennyvo on 9/29/15.
 */
class CorsFilterBasicTest extends ReposeValveTest {
    def setupSpec() {
        reposeLogSearch.cleanLog()
        deproxy = new Deproxy()
        deproxy.addEndpoint(properties.targetPort)

        def params = properties.getDefaultTemplateParams()
        repose.configurationProvider.applyConfigs("common", params)
        repose.configurationProvider.applyConfigs("features/filters/cors", params)
        repose.start()
        repose.waitForNon500FromUrl(reposeEndpoint)
    }

    def cleanupSpec() {
        if (repose)
            repose.stop()
        if (deproxy)
            deproxy.shutdown()
    }

    @Unroll("Non-CORS request with method OPTIONS and a CORS header request Method: #method")
    def "OPTIONS request without origin header will bypass CORS and make to origin service"() {
        def headers = [
                (CommonHttpHeader.ACCESS_CONTROL_REQUEST_METHOD.toString()): method]

        when:
        MessageChain mc = deproxy.makeRequest(url: reposeEndpoint + path, method: 'OPTIONS', headers: headers)

        then:
        mc.receivedResponse.code == '200'
        mc.getHandlings().size() == 1  // OPTIONS request without origin will make to it origin service
        !mc.receivedResponse.headers.getFirstValue(CommonHttpHeader.ACCESS_CONTROL_ALLOW_ORIGIN.toString())
        !mc.receivedResponse.headers.findAll(CommonHttpHeader.ACCESS_CONTROL_ALLOW_METHODS.toString())
        !mc.receivedResponse.headers.getFirstValue(CommonHttpHeader.ACCESS_CONTROL_ALLOW_CREDENTIALS.toString())
        mc.receivedResponse.headers.contains("Vary")
        mc.receivedResponse.headers.findAll('Vary') == ['origin', 'access-control-request-headers', 'access-control-request-method']

        where:
        [method, path, origin] << [['GET', 'HEAD'], ['/', '/status'], ['http://openrepose.com:80', 'http://test.repose.site:80']].combinations()
    }

<<<<<<< HEAD
    def "Actual request with method OPTIONS"() {
        given:
        def origin = reposeEndpoint
        def headers = [(CommonHttpHeader.ORIGIN.toString()): origin]

        when:
        MessageChain mc = deproxy.makeRequest(url: reposeEndpoint + '/testoptions', method: 'OPTIONS', headers: headers)

        then:
        mc.receivedResponse.code == '200'
        mc.getHandlings().size() == 1   // actual request should make it through to the origin service
        mc.receivedResponse.headers.getFirstValue(CommonHttpHeader.ACCESS_CONTROL_ALLOW_ORIGIN.toString()) == origin
        !mc.receivedResponse.headers.findAll(CommonHttpHeader.ACCESS_CONTROL_ALLOW_METHODS.toString())
        mc.receivedResponse.headers.getFirstValue(CommonHttpHeader.ACCESS_CONTROL_ALLOW_CREDENTIALS.toString()) == 'true'
        mc.receivedResponse.headers.contains("Vary")
        mc.receivedResponse.headers.findAll('Vary') == ['origin', 'access-control-request-headers', 'access-control-request-method']
    }

=======
>>>>>>> 2738cca7
    @Unroll("Preflight request with origin #origin and request method #method ")
    def "When sending preflight request with cors filter, the specific headers should be added for requested method #method, origin #origin, and path #path"() {
        given:
        def headers = [
                (CommonHttpHeader.ORIGIN.toString())                       : origin,
                (CommonHttpHeader.ACCESS_CONTROL_REQUEST_METHOD.toString()): method]

        when:
        MessageChain mc = deproxy.makeRequest(url: reposeEndpoint + path, method: 'OPTIONS', headers: headers)

        then:
        mc.receivedResponse.code == '200'
        mc.getHandlings().size() == 0  // preflight request doesn't make it to the origin service
        mc.receivedResponse.headers.getFirstValue(CommonHttpHeader.ACCESS_CONTROL_ALLOW_ORIGIN.toString()) == origin
        mc.receivedResponse.headers.findAll(CommonHttpHeader.ACCESS_CONTROL_ALLOW_METHODS.toString()).contains(method)
        mc.receivedResponse.headers.getFirstValue(CommonHttpHeader.ACCESS_CONTROL_ALLOW_CREDENTIALS.toString()) == 'true'
        mc.receivedResponse.headers.contains("Vary")

        where:
        [method, path, origin] << [['GET', 'HEAD'], ['/', '/status'], ['http://openrepose.com:80', 'http://test.repose.site:80']].combinations()
    }

    @Unroll("Prefight request Not allowed Origin request header with method #method, path #path, and origin #origin")
    def "Origin request header is not allow in the config response 403"() {
        given:
        def headers = [
                (CommonHttpHeader.ORIGIN.toString())                       : origin,
                (CommonHttpHeader.ACCESS_CONTROL_REQUEST_METHOD.toString()): method]

        when:
        MessageChain mc = deproxy.makeRequest(url: reposeEndpoint + path, method: 'OPTIONS', headers: headers)

        then:
        mc.receivedResponse.code == '403'
        mc.getHandlings().size() == 0
        mc.receivedResponse.headers.contains("Vary")

        where:
        [method, path, origin] << [["GET", "HEAD", "PUT", "POST", "PATCH", "DELETE"],
                                   ["/", "/status"],
                                   ["http://test.forbidden.com", "http://test.home.site:80"]].combinations()
    }

    @Unroll("Actual request Not allowed Origin request header with method #method, path #path, and origin #origin")
    def "Actual Request with Origin request header is not allow in the config response 403"() {
        given:
        def headers = [
                (CommonHttpHeader.ORIGIN.toString())                       : origin,
                (CommonHttpHeader.ACCESS_CONTROL_REQUEST_METHOD.toString()): method]

        when:
        MessageChain mc = deproxy.makeRequest(url: reposeEndpoint + path, method: method, headers: headers)

        then:
        mc.receivedResponse.code == '403'
        mc.getHandlings().size() == 0
        mc.receivedResponse.headers.contains("Vary")

        where:
        [method, path, origin] << [["GET", "HEAD", "PUT", "POST", "PATCH", "DELETE"],
                                   ["/", "/status"],
                                   ["http://test.forbidden.com", "http://test.home.site:80"]].combinations()
    }

    @Unroll("Preflight request, Allowed resource and Origin request header with method #method, path #path, and origin #origin")
    def "Origin request header is allow in the config"() {
        given:
        def headers = [
                (CommonHttpHeader.ORIGIN.toString())                       : origin,
                (CommonHttpHeader.ACCESS_CONTROL_REQUEST_METHOD.toString()): method]

        when:
        MessageChain mc = deproxy.makeRequest(url: reposeEndpoint + path, method: 'OPTIONS', headers: headers)

        then:
        mc.receivedResponse.code == '200'
        mc.getHandlings().size() == 0
        mc.receivedResponse.headers.getFirstValue(CommonHttpHeader.ACCESS_CONTROL_ALLOW_ORIGIN.toString()) == origin
        mc.receivedResponse.headers.findAll(CommonHttpHeader.ACCESS_CONTROL_ALLOW_METHODS.toString()).contains(method)
        mc.receivedResponse.headers.getFirstValue(CommonHttpHeader.ACCESS_CONTROL_ALLOW_CREDENTIALS.toString()) == 'true'
        mc.receivedResponse.headers.contains("Vary")

        where:
        [method, path, origin] << [["PUT", "POST", "GET", "HEAD"], ["/status"],
                                   ['http://openrepose.com:80', "http://test.repose.site:80"]].combinations()
    }

<<<<<<< HEAD
    @Unroll("Preflight request with allowed Resource with Origin request header with request method #method, path #path, and origin #origin")
=======
    @Unroll("Preflight request, Allowed Resource with Origin request header with method #method, path #path, and origin #origin")
>>>>>>> 2738cca7
    def "Origin request header is allow resource in the config"() {
        given:
        def headers = [
                (CommonHttpHeader.ORIGIN.toString())                       : origin,
                (CommonHttpHeader.ACCESS_CONTROL_REQUEST_METHOD.toString()): method]

        when:
        MessageChain mc = deproxy.makeRequest(url: reposeEndpoint + path, method: 'OPTIONS', headers: headers)

        then:
        mc.receivedResponse.code == '200'
        mc.getHandlings().size() == 0
        mc.receivedResponse.headers.getFirstValue(CommonHttpHeader.ACCESS_CONTROL_ALLOW_ORIGIN.toString()) == origin
        mc.receivedResponse.headers.findAll(CommonHttpHeader.ACCESS_CONTROL_ALLOW_METHODS.toString()).contains(method)
        mc.receivedResponse.headers.getFirstValue(CommonHttpHeader.ACCESS_CONTROL_ALLOW_CREDENTIALS.toString()) == 'true'
        mc.receivedResponse.headers.contains("Vary")

        where:
        [method, path, origin] << [["GET", "HEAD", "PUT", "POST", "PATCH", "DELETE"], ["/testupdate"],
                                   ['http://openrepose.com:80', "http://test.repose.site:80"]].combinations()
    }

<<<<<<< HEAD
    @Unroll
    def "Actual request with allowed Resource with Origin request header with method #method, path #path, and origin #origin and headers #responseHeaders"() {
        given:
        def headers = [(CommonHttpHeader.ORIGIN.toString()): origin]
        // have deproxy add the response headers
        def handler = { request -> new Response(200, 'OK', (responseHeaders as List<String>).collectEntries{[(it): 'value']})}

        when:
        MessageChain mc = deproxy.makeRequest(url: reposeEndpoint + path, method: method, headers: headers, defaultHandler: handler)

        then:

        mc.receivedResponse.code == '200'
        mc.getHandlings().size() == 1
        mc.receivedResponse.headers.getFirstValue(CommonHttpHeader.ACCESS_CONTROL_ALLOW_ORIGIN.toString()) == origin
        !mc.receivedResponse.headers.getFirstValue(CommonHttpHeader.ACCESS_CONTROL_ALLOW_METHODS.toString())
        !mc.receivedResponse.headers.getFirstValue(CommonHttpHeader.ACCESS_CONTROL_ALLOW_HEADERS.toString())
        mc.receivedResponse.headers.getFirstValue(CommonHttpHeader.ACCESS_CONTROL_ALLOW_CREDENTIALS.toString()) == 'true'
        mc.receivedResponse.headers.contains('Vary')

        where:
        [method, path, origin, responseHeaders] << [
                ["GET", "HEAD", "PUT", "POST", "PATCH", "DELETE"],
                ["/testupdate"],
                [reposeEndpoint, "http://test.repose.site:80"],
                [['x-potatoes'], ['Content-Encoding'], ['x-success', 'Content-Encoding']]].combinations()
    }

    @Unroll("Preflight request with not allowed Origin request header with request method #method, path #path, and origin #origin")
    def "Origin request header is not allow in the config response 403"() {
=======
    @Unroll("Actual request, Allowed Resource with Origin request header with method #method, path #path, and origin #origin")
    def "Actual request with allow resource in the config"() {
>>>>>>> 2738cca7
        given:
        def headers = [
                (CommonHttpHeader.ORIGIN.toString())                       : origin,
                (CommonHttpHeader.ACCESS_CONTROL_REQUEST_METHOD.toString()): method]

        when:
        MessageChain mc = deproxy.makeRequest(url: reposeEndpoint + path, method: method, headers: headers)

        then:
        mc.receivedResponse.code == '200'
        mc.getHandlings().size() == 1
        mc.getHandlings().get(0).request.headers.findAll(CommonHttpHeader.ACCESS_CONTROL_REQUEST_METHOD.toString()).contains(method)
        //mc.receivedResponse.headers.getFirstValue(CommonHttpHeader.ACCESS_CONTROL_ALLOW_ORIGIN.toString()) == origin
        //mc.receivedResponse.headers.findAll(CommonHttpHeader.ACCESS_CONTROL_ALLOW_METHODS.toString()).contains(method)
        mc.receivedResponse.headers.contains("Vary")

        where:
        [method, path, origin] << [["GET", "HEAD", "PUT", "POST", "PATCH", "DELETE"], ["/testupdate"],
                                   ['http://openrepose.com:80', "http://test.repose.site:80"]].combinations()
    }

<<<<<<< HEAD
    @Unroll
    def "Preflight request with not allowed request method #method for path #path and origin #origin"() {
=======
    @Unroll("Preflight request, Not allowed resource with origin request header with method #method, path #path, and origin #origin")
    def "Origin request method is not allow resource in the config"() {
>>>>>>> 2738cca7
        given:
        def headers = [
                (CommonHttpHeader.ORIGIN.toString())                       : origin,
                (CommonHttpHeader.ACCESS_CONTROL_REQUEST_METHOD.toString()): method]

        when:
        MessageChain mc = deproxy.makeRequest(url: reposeEndpoint + path, method: 'OPTIONS', headers: headers)

        then:
        mc.receivedResponse.code == '403'
        mc.getHandlings().size() == 0
        mc.receivedResponse.headers.getFirstValue(CommonHttpHeader.ACCESS_CONTROL_ALLOW_ORIGIN.toString()) == origin
        mc.receivedResponse.headers.findAll(CommonHttpHeader.ACCESS_CONTROL_ALLOW_ORIGIN.toString()).size() == 1
        !mc.receivedResponse.headers.findAll(CommonHttpHeader.ACCESS_CONTROL_ALLOW_METHODS.toString()).contains(method)
        mc.receivedResponse.headers.contains("Vary")
        mc.receivedResponse.headers.findAll('Vary') == ['origin', 'access-control-request-headers', 'access-control-request-method']

        where:
        method   | path      | origin
        "PATCH"  | "/status" | 'http://openrepose.com:80'
        "DELETE" | "/status" | "http://test.repose.site:80"
        "PATCH"  | "/"       | 'http://openrepose.com:80'
        "DELETE" | "/"       | "http://test.repose.site:80"
        "PUT"    | "/"       | 'http://openrepose.com:80'
        "POST"   | "/"       | "http://test.repose.site:80"

    }

    @Unroll("Actual Request Not allowed resource with method #method, path #path, and origin #origin")
    def "Actual Request request method is not allow resource in the config"() {
        given:
        def headers = [
                (CommonHttpHeader.ORIGIN.toString())                       : origin,
                (CommonHttpHeader.ACCESS_CONTROL_REQUEST_METHOD.toString()): method]

        when:
        MessageChain mc = deproxy.makeRequest(url: reposeEndpoint + path, method: method, headers: headers)

        then:
        mc.receivedResponse.code == '403'
        mc.getHandlings().size() == 0
        mc.receivedResponse.headers.contains("Vary")

        where:
        method   | path      | origin
        "PATCH"  | "/status" | reposeEndpoint
        "DELETE" | "/status" | "http://test.repose.site:80"
        "PATCH"  | "/"       | reposeEndpoint
        "DELETE" | "/"       | "http://test.repose.site:80"
        "PUT"    | "/"       | reposeEndpoint
        "POST"   | "/"       | "http://test.repose.site:80"
    }

    @Unroll
    def "Actual request with not allowed request method #method for path #path and origin #origin"() {
        given:
        def headers = [(CommonHttpHeader.ORIGIN.toString()): origin]

        when:
        MessageChain mc = deproxy.makeRequest(url: reposeEndpoint + path, method: method, headers: headers)

        then:
        mc.receivedResponse.code == '403'
        mc.getHandlings().size() == 0
        mc.receivedResponse.headers.getFirstValue(CommonHttpHeader.ACCESS_CONTROL_ALLOW_ORIGIN.toString()) == origin
        mc.receivedResponse.headers.findAll(CommonHttpHeader.ACCESS_CONTROL_ALLOW_ORIGIN.toString()).size() == 1
        !mc.receivedResponse.headers.findAll(CommonHttpHeader.ACCESS_CONTROL_ALLOW_METHODS.toString()).contains(method)
        mc.receivedResponse.headers.contains('Vary')
        mc.receivedResponse.headers.findAll('Vary') == ['origin']

        where:
        method    | path      | origin
        "PATCH"   | "/status" | reposeEndpoint
        "DELETE"  | "/status" | "http://test.repose.site:80"
        "PATCH"   | "/"       | reposeEndpoint
        "DELETE"  | "/"       | "http://test.repose.site:80"
        "PUT"     | "/"       | reposeEndpoint
        "POST"    | "/"       | "http://test.repose.site:80"
        "TRACE"   | "/"       | reposeEndpoint
    }

    @Unroll
    def "Preflight request has preflight CORS headers for request method #method and headers #requestHeaders"() {
        given:
        def origin = reposeEndpoint
        def path = '/testupdate'
        def headers = [
                (CommonHttpHeader.ORIGIN.toString()): origin,
                (CommonHttpHeader.ACCESS_CONTROL_REQUEST_METHOD.toString()): method,
                (CommonHttpHeader.ACCESS_CONTROL_REQUEST_HEADERS.toString()): requestHeaders
        ]

        when:
        MessageChain mc = deproxy.makeRequest(url: origin + path, method: 'OPTIONS', headers: headers)

        then:
        mc.receivedResponse.code == '200'
        mc.getHandlings().size() == 0
        mc.receivedResponse.headers.getFirstValue(CommonHttpHeader.ACCESS_CONTROL_ALLOW_ORIGIN.toString()) == origin
        mc.receivedResponse.headers.findAll(CommonHttpHeader.ACCESS_CONTROL_ALLOW_ORIGIN.toString()).size() == 1
        mc.receivedResponse.headers.findAll(CommonHttpHeader.ACCESS_CONTROL_ALLOW_METHODS.toString()).contains(method)
        mc.receivedResponse.headers.getFirstValue(CommonHttpHeader.ACCESS_CONTROL_ALLOW_HEADERS.toString()) == requestHeaders
        !mc.receivedResponse.headers.getFirstValue(CommonHttpHeader.ACCESS_CONTROL_EXPOSE_HEADERS.toString())
        mc.receivedResponse.headers.getFirstValue(CommonHttpHeader.ACCESS_CONTROL_ALLOW_CREDENTIALS.toString()) == 'true'
        mc.receivedResponse.headers.contains('Vary')
        mc.receivedResponse.headers.findAll('Vary') == ['origin', 'access-control-request-headers', 'access-control-request-method']

        where:
        [method, requestHeaders] << [["GET", "HEAD", "PUT", "POST", "PATCH", "DELETE"],
                                     ['x-auth-token', 'x-auth-token, x-ponies', 'cookie']].combinations()
    }
}<|MERGE_RESOLUTION|>--- conflicted
+++ resolved
@@ -70,10 +70,9 @@
         [method, path, origin] << [['GET', 'HEAD'], ['/', '/status'], ['http://openrepose.com:80', 'http://test.repose.site:80']].combinations()
     }
 
-<<<<<<< HEAD
     def "Actual request with method OPTIONS"() {
         given:
-        def origin = reposeEndpoint
+        def origin = 'http://openrepose.com:80'
         def headers = [(CommonHttpHeader.ORIGIN.toString()): origin]
 
         when:
@@ -89,8 +88,6 @@
         mc.receivedResponse.headers.findAll('Vary') == ['origin', 'access-control-request-headers', 'access-control-request-method']
     }
 
-=======
->>>>>>> 2738cca7
     @Unroll("Preflight request with origin #origin and request method #method ")
     def "When sending preflight request with cors filter, the specific headers should be added for requested method #method, origin #origin, and path #path"() {
         given:
@@ -137,9 +134,7 @@
     @Unroll("Actual request Not allowed Origin request header with method #method, path #path, and origin #origin")
     def "Actual Request with Origin request header is not allow in the config response 403"() {
         given:
-        def headers = [
-                (CommonHttpHeader.ORIGIN.toString())                       : origin,
-                (CommonHttpHeader.ACCESS_CONTROL_REQUEST_METHOD.toString()): method]
+        def headers = [(CommonHttpHeader.ORIGIN.toString()): origin]
 
         when:
         MessageChain mc = deproxy.makeRequest(url: reposeEndpoint + path, method: method, headers: headers)
@@ -178,11 +173,7 @@
                                    ['http://openrepose.com:80', "http://test.repose.site:80"]].combinations()
     }
 
-<<<<<<< HEAD
-    @Unroll("Preflight request with allowed Resource with Origin request header with request method #method, path #path, and origin #origin")
-=======
     @Unroll("Preflight request, Allowed Resource with Origin request header with method #method, path #path, and origin #origin")
->>>>>>> 2738cca7
     def "Origin request header is allow resource in the config"() {
         given:
         def headers = [
@@ -205,7 +196,6 @@
                                    ['http://openrepose.com:80', "http://test.repose.site:80"]].combinations()
     }
 
-<<<<<<< HEAD
     @Unroll
     def "Actual request with allowed Resource with Origin request header with method #method, path #path, and origin #origin and headers #responseHeaders"() {
         given:
@@ -230,20 +220,14 @@
         [method, path, origin, responseHeaders] << [
                 ["GET", "HEAD", "PUT", "POST", "PATCH", "DELETE"],
                 ["/testupdate"],
-                [reposeEndpoint, "http://test.repose.site:80"],
+                ['http://openrepose.com:80', "http://test.repose.site:80"],
                 [['x-potatoes'], ['Content-Encoding'], ['x-success', 'Content-Encoding']]].combinations()
     }
 
-    @Unroll("Preflight request with not allowed Origin request header with request method #method, path #path, and origin #origin")
-    def "Origin request header is not allow in the config response 403"() {
-=======
     @Unroll("Actual request, Allowed Resource with Origin request header with method #method, path #path, and origin #origin")
     def "Actual request with allow resource in the config"() {
->>>>>>> 2738cca7
-        given:
-        def headers = [
-                (CommonHttpHeader.ORIGIN.toString())                       : origin,
-                (CommonHttpHeader.ACCESS_CONTROL_REQUEST_METHOD.toString()): method]
+        given:
+        def headers = [(CommonHttpHeader.ORIGIN.toString()): origin]
 
         when:
         MessageChain mc = deproxy.makeRequest(url: reposeEndpoint + path, method: method, headers: headers)
@@ -251,9 +235,6 @@
         then:
         mc.receivedResponse.code == '200'
         mc.getHandlings().size() == 1
-        mc.getHandlings().get(0).request.headers.findAll(CommonHttpHeader.ACCESS_CONTROL_REQUEST_METHOD.toString()).contains(method)
-        //mc.receivedResponse.headers.getFirstValue(CommonHttpHeader.ACCESS_CONTROL_ALLOW_ORIGIN.toString()) == origin
-        //mc.receivedResponse.headers.findAll(CommonHttpHeader.ACCESS_CONTROL_ALLOW_METHODS.toString()).contains(method)
         mc.receivedResponse.headers.contains("Vary")
 
         where:
@@ -261,13 +242,8 @@
                                    ['http://openrepose.com:80', "http://test.repose.site:80"]].combinations()
     }
 
-<<<<<<< HEAD
-    @Unroll
-    def "Preflight request with not allowed request method #method for path #path and origin #origin"() {
-=======
     @Unroll("Preflight request, Not allowed resource with origin request header with method #method, path #path, and origin #origin")
     def "Origin request method is not allow resource in the config"() {
->>>>>>> 2738cca7
         given:
         def headers = [
                 (CommonHttpHeader.ORIGIN.toString())                       : origin,
@@ -299,31 +275,6 @@
     @Unroll("Actual Request Not allowed resource with method #method, path #path, and origin #origin")
     def "Actual Request request method is not allow resource in the config"() {
         given:
-        def headers = [
-                (CommonHttpHeader.ORIGIN.toString())                       : origin,
-                (CommonHttpHeader.ACCESS_CONTROL_REQUEST_METHOD.toString()): method]
-
-        when:
-        MessageChain mc = deproxy.makeRequest(url: reposeEndpoint + path, method: method, headers: headers)
-
-        then:
-        mc.receivedResponse.code == '403'
-        mc.getHandlings().size() == 0
-        mc.receivedResponse.headers.contains("Vary")
-
-        where:
-        method   | path      | origin
-        "PATCH"  | "/status" | reposeEndpoint
-        "DELETE" | "/status" | "http://test.repose.site:80"
-        "PATCH"  | "/"       | reposeEndpoint
-        "DELETE" | "/"       | "http://test.repose.site:80"
-        "PUT"    | "/"       | reposeEndpoint
-        "POST"   | "/"       | "http://test.repose.site:80"
-    }
-
-    @Unroll
-    def "Actual request with not allowed request method #method for path #path and origin #origin"() {
-        given:
         def headers = [(CommonHttpHeader.ORIGIN.toString()): origin]
 
         when:
@@ -340,19 +291,19 @@
 
         where:
         method    | path      | origin
-        "PATCH"   | "/status" | reposeEndpoint
-        "DELETE"  | "/status" | "http://test.repose.site:80"
-        "PATCH"   | "/"       | reposeEndpoint
-        "DELETE"  | "/"       | "http://test.repose.site:80"
-        "PUT"     | "/"       | reposeEndpoint
-        "POST"    | "/"       | "http://test.repose.site:80"
-        "TRACE"   | "/"       | reposeEndpoint
+        "PATCH"   | "/status" | 'http://openrepose.com:80'
+        "DELETE"  | "/status" | 'http://test.repose.site:80'
+        "PATCH"   | "/"       | 'http://openrepose.com:80'
+        "DELETE"  | "/"       | 'http://test.repose.site:80'
+        "PUT"     | "/"       | 'http://openrepose.com:80'
+        "POST"    | "/"       | 'http://test.repose.site:80'
+        "TRACE"   | "/"       | 'http://openrepose.com:80'
     }
 
     @Unroll
     def "Preflight request has preflight CORS headers for request method #method and headers #requestHeaders"() {
         given:
-        def origin = reposeEndpoint
+        def origin = 'http://openrepose.com:80'
         def path = '/testupdate'
         def headers = [
                 (CommonHttpHeader.ORIGIN.toString()): origin,
@@ -361,7 +312,7 @@
         ]
 
         when:
-        MessageChain mc = deproxy.makeRequest(url: origin + path, method: 'OPTIONS', headers: headers)
+        MessageChain mc = deproxy.makeRequest(url: reposeEndpoint + path, method: 'OPTIONS', headers: headers)
 
         then:
         mc.receivedResponse.code == '200'
