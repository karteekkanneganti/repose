--- conflicted
+++ resolved
@@ -14,15 +14,9 @@
 import org.openrepose.filters.clientauth.common.AuthGroupCache;
 import org.openrepose.filters.clientauth.common.AuthTokenCache;
 import org.openrepose.filters.clientauth.common.AuthUserCache;
-<<<<<<< HEAD
-import org.openrepose.filters.clientauth.openstack.v1_0.OsAuthCachePrefix;
 import org.openrepose.core.services.datastore.Datastore;
 import org.openrepose.core.services.datastore.impl.ehcache.EHCacheDatastore;
-=======
 import org.openrepose.filters.clientauth.openstack.OsAuthCachePrefix;
-import org.openrepose.services.datastore.Datastore;
-import org.openrepose.services.datastore.impl.ehcache.EHCacheDatastore;
->>>>>>> 26fc5592
 import org.openstack.docs.identity.api.v2.*;
 
 import java.io.IOException;
@@ -40,12 +34,10 @@
 public class FeedListenerManagerTest {
    
    private Datastore datastore;
-   private FeedCacheInvalidator listener;
    private AuthFeedReader rdr;
    private AuthTokenCache tkn;
    private AuthUserCache usr;
    private AuthGroupCache grp;
-   private static CacheManager cacheManager;
 
    @Before
    public void setUp() throws IOException {
@@ -55,7 +47,7 @@
       defaultConfiguration.setDefaultCacheConfiguration(new CacheConfiguration().diskPersistent(false));
       defaultConfiguration.setUpdateCheck(false);
 
-      cacheManager = CacheManager.newInstance(defaultConfiguration);
+      CacheManager cacheManager = CacheManager.newInstance(defaultConfiguration);
       Cache cache = new Cache(UUID.randomUUID().toString(), 20000, false, false, 5, 2);
       cacheManager.addCache(cache);
 
@@ -79,7 +71,7 @@
 
       usr.storeUserTokenList("user1", tokens, 1000000);
 
-      listener = FeedCacheInvalidator.openStackInstance(datastore);
+      FeedCacheInvalidator.openStackInstance(datastore);
 
       rdr = mock(SaxAuthFeedReader.class);
 
