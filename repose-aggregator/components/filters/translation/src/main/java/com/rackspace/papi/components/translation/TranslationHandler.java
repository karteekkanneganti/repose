--- conflicted
+++ resolved
@@ -72,57 +72,10 @@
 
         return chains;
     }
-<<<<<<< HEAD
-    /* Input/Output URIs */
-    inputs.add(new XsltParameter("input-headers-uri", "repose:input:headers:" + id));
-    inputs.add(new XsltParameter("input-query-uri", "repose:input:query:" + id));
-    inputs.add(new XsltParameter("input-request-uri", "repose:input:request:" + id));
-    inputs.add(new XsltParameter("output-headers-uri", "repose:output:headers.xml"));
-    inputs.add(new XsltParameter("output-query-uri", "repose:output:query.xml"));
-    inputs.add(new XsltParameter("output-request-uri", "repose:output:request.xml"));
-
-    return inputs;
-  }
-
-  private List<MediaType> getAcceptValues(List<HeaderValue> values) {
-    MediaRangeProcessor processor = new MediaRangeProcessor(values);
-    return processor.process();
-  }
-
-  private MediaType getContentType(HeaderValue contentType) {
-      MediaRangeProcessor processor = new MediaRangeProcessor(new ArrayList<HeaderValue>());
-      MediaType contentTypeMediaType = new MediaType(MimeType.UNKNOWN);
-      if(contentType != null) {
-          contentTypeMediaType = processor.process(contentType);
-      }
-      return contentTypeMediaType;
-  }
-
-  private MediaType getContentType(String contentType) {
-    MimeType contentMimeType = MimeType.guessMediaTypeFromString(contentType != null ? contentType : "");
-    return new MediaType(contentMimeType);
-  }
-
-  @Override
-  public FilterDirector handleResponse(HttpServletRequest httpRequest, ReadableHttpServletResponse httpResponse) {
-    MutableHttpServletRequest request = MutableHttpServletRequest.wrap(httpRequest);
-    MutableHttpServletResponse response = MutableHttpServletResponse.wrap(httpRequest, httpResponse);
-    final FilterDirector filterDirector = new FilterDirectorImpl();
-    filterDirector.setFilterAction(FilterAction.PASS);
-    MediaType contentType = getContentType(response.getHeaderValue("Content-Type"));
-    List<MediaType> acceptValues = getAcceptValues(request.getPreferredHeaders("Accept", DEFAULT_TYPE));
-    List<XmlChainPool> pools = getHandlerChainPool("", contentType, acceptValues, String.valueOf(response.getStatus()), responseProcessors);
-
-    if (pools.isEmpty()) {
-      filterDirector.setResponseStatusCode(response.getStatus());
-      return filterDirector;
-=======
 
     private enum TranslationType {
-
         REQUEST,
         RESPONSE
->>>>>>> 2c97663d
     }
 
     private List<XsltParameter> getInputParameters(final TranslationType type, final MutableHttpServletRequest request, final MutableHttpServletResponse response, final TranslationResult lastResult) {
