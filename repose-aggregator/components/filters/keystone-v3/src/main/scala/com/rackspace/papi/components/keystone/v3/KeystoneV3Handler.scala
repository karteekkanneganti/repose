package com.rackspace.papi.components.keystone.v3

import java.util.concurrent.TimeUnit
import javax.servlet.http.HttpServletRequest
import javax.ws.rs.core.{HttpHeaders, MediaType}

import com.rackspace.papi.commons.util.http.{HttpStatusCode, ServiceClientResponse}
import com.rackspace.papi.commons.util.servlet.http.ReadableHttpServletResponse
import com.rackspace.papi.components.keystone.v3.config.KeystoneV3Config
import com.rackspace.papi.components.keystone.v3.objects._
import com.rackspace.papi.components.keystone.v3.utilities._
import com.rackspace.papi.components.keystone.v3.utilities.exceptions.{InvalidAdminCredentialsException, InvalidSubjectTokenException, KeystoneServiceException}
import com.rackspace.papi.filter.logic.common.AbstractFilterLogicHandler
import com.rackspace.papi.filter.logic.impl.FilterDirectorImpl
import com.rackspace.papi.filter.logic.{FilterAction, FilterDirector}
import com.rackspace.papi.service.datastore.DatastoreService
import com.rackspace.papi.service.serviceclient.akka.AkkaServiceClient
import org.apache.http.Header
import org.joda.time.DateTime
import org.slf4j.LoggerFactory
import spray.json._

import scala.collection.JavaConverters._
import scala.io.Source
import scala.util.{Failure, Success, Try}

class KeystoneV3Handler(keystoneConfig: KeystoneV3Config, akkaServiceClient: AkkaServiceClient, datastoreService: DatastoreService)
  extends AbstractFilterLogicHandler {

  private final val LOG = LoggerFactory.getLogger(classOf[KeystoneV3Handler])
  private final val ADMIN_TOKEN_KEY = "ADMIN_TOKEN"
  private final val TOKEN_KEY_PREFIX = "TOKEN:"

  private lazy val keystoneServiceUri = keystoneConfig.getKeystoneService.getUri
  private lazy val datastore = datastoreService.getDefaultDatastore

  override def handleRequest(request: HttpServletRequest, response: ReadableHttpServletResponse): FilterDirector = {
    if (isUriWhitelisted(request.getRequestURI, keystoneConfig.getWhiteList.getUriPattern.asScala.toList)) {
      LOG.debug("Request URI matches a configured whitelist pattern! Allowing request to pass through.")
      val filterDirector: FilterDirector = new FilterDirectorImpl()
      filterDirector.setFilterAction(FilterAction.PASS)
      filterDirector
    } else {
      authenticate(request)
    }
<<<<<<< HEAD
  }

  private def authenticate(request: HttpServletRequest) = {
    val filterDirector: FilterDirector = new FilterDirectorImpl()
    filterDirector.setFilterAction(FilterAction.RETURN)
    filterDirector.setResponseStatus(HttpStatusCode.UNAUTHORIZED)
    val subjectToken = request.getHeader(KeystoneV3Headers.X_SUBJECT_TOKEN)

    if (subjectToken == null) {
      filterDirector.setResponseStatus(HttpStatusCode.UNAUTHORIZED)
      filterDirector.setFilterAction(FilterAction.RETURN)
    } else {
      //            val tokenObject = validateSubjectToken(subjectToken) match {
      //                case Success(v) => v
      //                case Failure(_) => None
      //            }
      // TODO
    }

    filterDirector
  }

  private def validateSubjectToken(subjectToken: String) = {
    Option(datastore.get(TOKEN_KEY_PREFIX + subjectToken)) match {
      case Some(cachedSubjectTokenObject) =>
        Success(cachedSubjectTokenObject.asInstanceOf[AuthenticateResponse])
      case None =>
        val fetchedAdminToken = fetchAdminToken()

        fetchedAdminToken match {
          case Success(adminToken) =>
            // TODO: Extract this logic and the request logic to its own method to allow reuse on force fetchAdminToken
            val headerMap = Map(
              KeystoneV3Headers.X_AUTH_TOKEN -> adminToken,
              KeystoneV3Headers.X_SUBJECT_TOKEN -> subjectToken,
              HttpHeaders.ACCEPT -> MediaType.APPLICATION_JSON
            )
            val validateTokenResponse = akkaServiceClient.get(TOKEN_KEY_PREFIX + subjectToken, keystoneServiceUri + KeystoneV3Endpoints.TOKEN, headerMap.asJava)

            HttpStatusCode.fromInt(validateTokenResponse.getStatusCode) match {
              case HttpStatusCode.OK =>
                val subjectTokenObject = readToAuthResponseObject(validateTokenResponse).token

                val expiration = new DateTime(subjectTokenObject.expires_at)
                val ttl = safeLongToInt(expiration.getMillis - DateTime.now.getMillis)
                LOG.debug("Caching token " + subjectToken + " with TTL set to: " + ttl + "ms")
                datastore.put(TOKEN_KEY_PREFIX + subjectToken, subjectTokenObject, ttl, TimeUnit.MILLISECONDS)

                Success(subjectTokenObject)
              case HttpStatusCode.NOT_FOUND =>
                LOG.error("Subject token validation failed. Response Code: 404")
                Failure(new InvalidSubjectTokenException("Failed to validate subject token"))
              case HttpStatusCode.UNAUTHORIZED =>
                LOG.error("Request made with an expired admin token. Fetching a fresh admin token and retrying token validation. Response Code: 401")
                // TODO: Implement this after caching is implemented
                Failure(???)
              case _ =>
                LOG.error("Keystone service returned an unexpected response status code. Response Code: " + validateTokenResponse.getStatusCode)
                Failure(new KeystoneServiceException("Failed to validate subject token"))
            }
          case Failure(e) => fetchedAdminToken
        }
    }
  }

  private def fetchAdminToken() = {
    val createAdminAuthRequest = () => {
      val username = keystoneConfig.getKeystoneService.getUsername
      val password = keystoneConfig.getKeystoneService.getPassword

      val projectScope = Option(keystoneConfig.getKeystoneService.getProjectId) match {
        case Some(projectId) => Some(Scope(project = Some(ProjectScope(id = projectId))))
        case _ => None
      }

      AuthRequestRoot(
        AuthRequest(
          AuthIdentityRequest(
            methods = List("password"),
            password = Some(PasswordCredentials(
              UserNamePasswordRequest(
                scope = projectScope,
                name = Some(username),
                password = password
              )
            ))
          )
        )
      ).toJson.compactPrint
=======

    private def authenticate(request: HttpServletRequest) = {
        val filterDirector: FilterDirector = new FilterDirectorImpl()
        filterDirector.setFilterAction(FilterAction.RETURN)
        filterDirector.setResponseStatus(HttpStatusCode.UNAUTHORIZED)
        val subjectToken = request.getHeader(KeystoneV3Headers.X_SUBJECT_TOKEN)

        if (subjectToken == null) {
            filterDirector.setResponseStatus(HttpStatusCode.UNAUTHORIZED)
            filterDirector.setFilterAction(FilterAction.RETURN)
        } else {
            import com.rackspace.papi.commons.util.http.PowerApiHeader._
            import com.rackspace.papi.components.keystone.v3.utilities.KeystoneV3Headers._

            validateSubjectToken(subjectToken) match {
                case Success(tokenObject: AuthenticateResponse) =>
                    val headerManager = filterDirector.requestHeaderManager()

                    headerManager.putHeader(X_AUTHORIZATION.toString, "Proxy") // TODO: Add the project ID if verified (not in-scope)
                    tokenObject.user.map { u =>
                        u.id.map { id =>
                            headerManager.putHeader(X_USER_ID.toString, id)
                            headerManager.appendHeader(USER.toString, id, 1.0)
                        }
                        u.name.map(headerManager.putHeader(X_USER_NAME.toString, _))
                    }
                    tokenObject.project.map { p =>
                        p.id.map(headerManager.putHeader(X_PROJECT_ID.toString, _))
                        p.name.map(headerManager.putHeader(X_PROJECT_NAME.toString, _))
                    }
                    headerManager.putHeader(X_ROLES.toString, /* TODO */ "")
                    // TODO: Set X-Impersonator-Name
                    // TODO: Set X-Impersonator-Id
                    // TODO: Set X-Catalog
                    // TODO: Set X-Token-Expires
                    // TODO: Set X-Default-Region
                    // TODO: Set X-Identity-Status
                    // TODO: Set X-PP-Groups
                    filterDirector.setFilterAction(FilterAction.PASS)
                case Failure(e: InvalidSubjectTokenException) =>
                    // TODO: Set WWW-Authenticate
                    filterDirector.responseHeaderManager.putHeader(WWW_AUTHENTICATE, "Keystone uri=" + keystoneConfig.getKeystoneService.getUri)
                case Failure(e: KeystoneServiceException) =>
                case Failure(e: InvalidAdminCredentialsException) =>
                case _ =>
                    LOG.error("Validation of subject token " + subjectToken + " failed for an unknown reason")
                    filterDirector.setResponseStatus(HttpStatusCode.INTERNAL_SERVER_ERROR)
                    filterDirector.setFilterAction(FilterAction.RETURN)
            }
        }

        filterDirector
    }

    private def validateSubjectToken(subjectToken: String, isRetry: Boolean = false): Try[_] = {
        // TODO: What if this token was invalidated before the TTL is exceeded? Returning bad cached tokens. Configurable caching?
        Option(datastore.get(TOKEN_KEY_PREFIX + subjectToken)) match {
            case Some(cachedSubjectTokenObject) =>
                Success(cachedSubjectTokenObject.asInstanceOf[AuthenticateResponse])
            case None =>
                val fetchedAdminToken = fetchAdminToken(isRetry)

                fetchedAdminToken match {
                    case Success(adminToken) =>
                        val headerMap = Map(
                            KeystoneV3Headers.X_AUTH_TOKEN -> adminToken,
                            KeystoneV3Headers.X_SUBJECT_TOKEN -> subjectToken,
                            HttpHeaders.ACCEPT -> MediaType.APPLICATION_JSON
                        )
                        val validateTokenResponse = akkaServiceClient.get(TOKEN_KEY_PREFIX + subjectToken, keystoneServiceUri + KeystoneV3Endpoints.TOKEN, headerMap.asJava)

                        HttpStatusCode.fromInt(validateTokenResponse.getStatusCode) match {
                            case HttpStatusCode.OK =>
                                val subjectTokenObject = readToAuthResponseObject(validateTokenResponse).token

                                val expiration = new DateTime(subjectTokenObject.expires_at)
                                val ttl = safeLongToInt(expiration.getMillis - DateTime.now.getMillis)
                                LOG.debug("Caching token " + subjectToken + " with TTL set to: " + ttl + "ms")
                                datastore.put(TOKEN_KEY_PREFIX + subjectToken, subjectTokenObject, ttl, TimeUnit.MILLISECONDS)

                                Success(subjectTokenObject)
                            case HttpStatusCode.NOT_FOUND =>
                                LOG.error("Subject token validation failed. Response Code: 404")
                                Failure(new InvalidSubjectTokenException("Failed to validate subject token"))
                            case HttpStatusCode.UNAUTHORIZED =>
                                if (!isRetry) {
                                    LOG.error("Request made with an expired admin token. Fetching a fresh admin token and retrying token validation. Response Code: 401")
                                    validateSubjectToken(subjectToken, isRetry = true)
                                } else {
                                    LOG.error("Retry after fetching a new admin token failed. Aborting subject token validation for: " + subjectToken)
                                    Failure(new KeystoneServiceException("Valid admin token could not be fetched"))
                                }
                            case _ =>
                                LOG.error("Keystone service returned an unexpected response status code. Response Code: " + validateTokenResponse.getStatusCode)
                                Failure(new KeystoneServiceException("Failed to validate subject token"))
                        }
                    case Failure(e) => fetchedAdminToken
                }
        }
    }

    private def fetchAdminToken(forceFetchAdminToken: Boolean = false) = {
        val createAdminAuthRequest = () => {
            val username = keystoneConfig.getKeystoneService.getUsername
            val password = keystoneConfig.getKeystoneService.getPassword

            val projectScope = Option(keystoneConfig.getKeystoneService.getProjectId) match {
                case Some(projectId) => Some(Scope(project = Some(ProjectScope(id = projectId))))
                case _ => None
            }

            AuthRequestRoot(
                AuthRequest(
                    AuthIdentityRequest(
                        methods = List("password"),
                        password = Some(PasswordCredentials(
                            UserNamePasswordRequest(
                                name = Some(username),
                                password = password
                            )
                        ))
                    ),
                    scope = projectScope
                )
            ).toJson.compactPrint
        }

        // Check the cache for the admin token. If present, return it. Validity of the token is handled in validateSubjectToken and by the TTL.
        Option(datastore.get(ADMIN_TOKEN_KEY)) match {
            case Some(cachedAdminToken) =>
                Success(cachedAdminToken.asInstanceOf[String])
            case None =>
                val generateAuthTokenResponse = akkaServiceClient.post(ADMIN_TOKEN_KEY, keystoneServiceUri + KeystoneV3Endpoints.TOKEN, Map[String, String]().asJava, createAdminAuthRequest(), MediaType.APPLICATION_JSON_TYPE, MediaType.APPLICATION_JSON_TYPE)
                HttpStatusCode.fromInt(generateAuthTokenResponse.getStatusCode) match {
                    // Since the operation is a POST, a 201 should be returned if the operation was successful
                    case HttpStatusCode.CREATED =>
                        val adminToken = generateAuthTokenResponse.getHeaders.filter((header: Header) => header.getName.equalsIgnoreCase(KeystoneV3Headers.X_SUBJECT_TOKEN)).head.getValue

                        val expiration = new DateTime(readToAuthResponseObject(generateAuthTokenResponse).token.expires_at)
                        val ttl = safeLongToInt(expiration.getMillis - DateTime.now.getMillis)
                        LOG.debug("Caching admin token with TTL set to: " + ttl + "ms")
                        datastore.put(ADMIN_TOKEN_KEY, adminToken, ttl, TimeUnit.MILLISECONDS)

                        Success(adminToken)
                    case _ =>
                        LOG.error("Unable to get admin token. Please verify your admin credentials. Response Code: " + generateAuthTokenResponse.getStatusCode)
                        Failure(new InvalidAdminCredentialsException("Failed to fetch admin token"))
                }
        }
    }

    private def readToAuthResponseObject(response: ServiceClientResponse) = {
        response.getData.reset() // TODO: Remove this when we can. It relies on our implementation returning an InputStream that supports reset.
        val responseJson = Source.fromInputStream(response.getData).mkString
        responseJson.parseJson.convertTo[AuthResponse]
>>>>>>> ac90cd28
    }

    // Check the cache for the admin token. If present, return it. Validity of the token is handled in validateSubjectToken and by the TTL.
    Option(datastore.get(ADMIN_TOKEN_KEY)) match {
      case Some(cachedAdminToken) =>
        Success(cachedAdminToken.asInstanceOf[String])
      case None =>
        val generateAuthTokenResponse = akkaServiceClient.post(ADMIN_TOKEN_KEY, keystoneServiceUri + KeystoneV3Endpoints.TOKEN, Map[String, String]().asJava, createAdminAuthRequest(), MediaType.APPLICATION_JSON_TYPE, MediaType.APPLICATION_JSON_TYPE)
        HttpStatusCode.fromInt(generateAuthTokenResponse.getStatusCode) match {
          // Since the operation is a POST, a 201 should be returned if the operation was successful
          case HttpStatusCode.CREATED =>
            val adminToken = generateAuthTokenResponse.getHeaders.filter((header: Header) => header.getName.equalsIgnoreCase(KeystoneV3Headers.X_SUBJECT_TOKEN)).head.getValue

            val expiration = new DateTime(readToAuthResponseObject(generateAuthTokenResponse).token.expires_at)
            val ttl = safeLongToInt(expiration.getMillis - DateTime.now.getMillis)
            LOG.debug("Caching admin token with TTL set to: " + ttl + "ms")
            datastore.put(ADMIN_TOKEN_KEY, adminToken, ttl, TimeUnit.MILLISECONDS)

            Success(adminToken)
          case _ =>
            LOG.error("Unable to get admin token. Please verify your admin credentials. Response Code: " + generateAuthTokenResponse.getStatusCode)
            Failure(new InvalidAdminCredentialsException("Failed to fetch admin token"))
        }
    }
  }

  private def readToAuthResponseObject(response: ServiceClientResponse) = {
    response.getData.reset() // TODO: Remove this when we can. It relies on our implementatinon returning an InputStream that supports reset.
    val responseJson = Source.fromInputStream(response.getData).mkString
    responseJson.parseJson.convertTo[AuthResponse]
  }

  private def writeProjectHeader(projectFromUri: String, roles: List[Role], writeAll: Boolean, filterDirector: FilterDirector) = {
    val projectsFromRoles: Set[String] = {
      if (writeAll) {
        roles.map({ role => role.project_id.get}).toSet
      }
      else {
        Set.empty
      }
    }

    def projects: Set[String] = projectsFromRoles + projectFromUri

    filterDirector.requestHeaderManager().appendHeader("X-PROJECT-ID", projects.toArray: _*)
  }

<<<<<<< HEAD
  private def containsEndpoint(endpoints: List[Endpoint], url: String): Boolean = endpoints.exists { endpoint: Endpoint => endpoint.url == url}
=======
    private def containsEndpoint(endpoints: List[Endpoint], url: String): Boolean = endpoints.exists { endpoint: Endpoint => endpoint.url == url}
>>>>>>> ac90cd28

  private def hasIgnoreEnabledRole(ignoreProjectRoles: List[String], userRoles: List[Role]): Boolean = true

  private def matchesProject(projectFromUri: String, roles: List[Role]): Boolean = true

  private val isUriWhitelisted = (requestUri: String, whiteList: List[String]) =>
    whiteList.filter(requestUri.matches).nonEmpty

  private val safeLongToInt = (l: Long) =>
    math.min(l, Int.MaxValue).toInt
}<|MERGE_RESOLUTION|>--- conflicted
+++ resolved
@@ -25,115 +25,25 @@
 import scala.util.{Failure, Success, Try}
 
 class KeystoneV3Handler(keystoneConfig: KeystoneV3Config, akkaServiceClient: AkkaServiceClient, datastoreService: DatastoreService)
-  extends AbstractFilterLogicHandler {
-
-  private final val LOG = LoggerFactory.getLogger(classOf[KeystoneV3Handler])
-  private final val ADMIN_TOKEN_KEY = "ADMIN_TOKEN"
-  private final val TOKEN_KEY_PREFIX = "TOKEN:"
-
-  private lazy val keystoneServiceUri = keystoneConfig.getKeystoneService.getUri
-  private lazy val datastore = datastoreService.getDefaultDatastore
-
-  override def handleRequest(request: HttpServletRequest, response: ReadableHttpServletResponse): FilterDirector = {
-    if (isUriWhitelisted(request.getRequestURI, keystoneConfig.getWhiteList.getUriPattern.asScala.toList)) {
-      LOG.debug("Request URI matches a configured whitelist pattern! Allowing request to pass through.")
-      val filterDirector: FilterDirector = new FilterDirectorImpl()
-      filterDirector.setFilterAction(FilterAction.PASS)
-      filterDirector
-    } else {
-      authenticate(request)
-    }
-<<<<<<< HEAD
-  }
-
-  private def authenticate(request: HttpServletRequest) = {
-    val filterDirector: FilterDirector = new FilterDirectorImpl()
-    filterDirector.setFilterAction(FilterAction.RETURN)
-    filterDirector.setResponseStatus(HttpStatusCode.UNAUTHORIZED)
-    val subjectToken = request.getHeader(KeystoneV3Headers.X_SUBJECT_TOKEN)
-
-    if (subjectToken == null) {
-      filterDirector.setResponseStatus(HttpStatusCode.UNAUTHORIZED)
-      filterDirector.setFilterAction(FilterAction.RETURN)
-    } else {
-      //            val tokenObject = validateSubjectToken(subjectToken) match {
-      //                case Success(v) => v
-      //                case Failure(_) => None
-      //            }
-      // TODO
-    }
-
-    filterDirector
-  }
-
-  private def validateSubjectToken(subjectToken: String) = {
-    Option(datastore.get(TOKEN_KEY_PREFIX + subjectToken)) match {
-      case Some(cachedSubjectTokenObject) =>
-        Success(cachedSubjectTokenObject.asInstanceOf[AuthenticateResponse])
-      case None =>
-        val fetchedAdminToken = fetchAdminToken()
-
-        fetchedAdminToken match {
-          case Success(adminToken) =>
-            // TODO: Extract this logic and the request logic to its own method to allow reuse on force fetchAdminToken
-            val headerMap = Map(
-              KeystoneV3Headers.X_AUTH_TOKEN -> adminToken,
-              KeystoneV3Headers.X_SUBJECT_TOKEN -> subjectToken,
-              HttpHeaders.ACCEPT -> MediaType.APPLICATION_JSON
-            )
-            val validateTokenResponse = akkaServiceClient.get(TOKEN_KEY_PREFIX + subjectToken, keystoneServiceUri + KeystoneV3Endpoints.TOKEN, headerMap.asJava)
-
-            HttpStatusCode.fromInt(validateTokenResponse.getStatusCode) match {
-              case HttpStatusCode.OK =>
-                val subjectTokenObject = readToAuthResponseObject(validateTokenResponse).token
-
-                val expiration = new DateTime(subjectTokenObject.expires_at)
-                val ttl = safeLongToInt(expiration.getMillis - DateTime.now.getMillis)
-                LOG.debug("Caching token " + subjectToken + " with TTL set to: " + ttl + "ms")
-                datastore.put(TOKEN_KEY_PREFIX + subjectToken, subjectTokenObject, ttl, TimeUnit.MILLISECONDS)
-
-                Success(subjectTokenObject)
-              case HttpStatusCode.NOT_FOUND =>
-                LOG.error("Subject token validation failed. Response Code: 404")
-                Failure(new InvalidSubjectTokenException("Failed to validate subject token"))
-              case HttpStatusCode.UNAUTHORIZED =>
-                LOG.error("Request made with an expired admin token. Fetching a fresh admin token and retrying token validation. Response Code: 401")
-                // TODO: Implement this after caching is implemented
-                Failure(???)
-              case _ =>
-                LOG.error("Keystone service returned an unexpected response status code. Response Code: " + validateTokenResponse.getStatusCode)
-                Failure(new KeystoneServiceException("Failed to validate subject token"))
-            }
-          case Failure(e) => fetchedAdminToken
-        }
-    }
-  }
-
-  private def fetchAdminToken() = {
-    val createAdminAuthRequest = () => {
-      val username = keystoneConfig.getKeystoneService.getUsername
-      val password = keystoneConfig.getKeystoneService.getPassword
-
-      val projectScope = Option(keystoneConfig.getKeystoneService.getProjectId) match {
-        case Some(projectId) => Some(Scope(project = Some(ProjectScope(id = projectId))))
-        case _ => None
-      }
-
-      AuthRequestRoot(
-        AuthRequest(
-          AuthIdentityRequest(
-            methods = List("password"),
-            password = Some(PasswordCredentials(
-              UserNamePasswordRequest(
-                scope = projectScope,
-                name = Some(username),
-                password = password
-              )
-            ))
-          )
-        )
-      ).toJson.compactPrint
-=======
+        extends AbstractFilterLogicHandler {
+
+    private final val LOG = LoggerFactory.getLogger(classOf[KeystoneV3Handler])
+    private final val ADMIN_TOKEN_KEY = "ADMIN_TOKEN"
+    private final val TOKEN_KEY_PREFIX = "TOKEN:"
+
+    private lazy val keystoneServiceUri = keystoneConfig.getKeystoneService.getUri
+    private lazy val datastore = datastoreService.getDefaultDatastore
+
+    override def handleRequest(request: HttpServletRequest, response: ReadableHttpServletResponse): FilterDirector = {
+        if (isUriWhitelisted(request.getRequestURI, keystoneConfig.getWhiteList.getUriPattern.asScala.toList)) {
+            LOG.debug("Request URI matches a configured whitelist pattern! Allowing request to pass through.")
+            val filterDirector: FilterDirector = new FilterDirectorImpl()
+            filterDirector.setFilterAction(FilterAction.PASS)
+            filterDirector
+        } else {
+            authenticate(request)
+        }
+    }
 
     private def authenticate(request: HttpServletRequest) = {
         val filterDirector: FilterDirector = new FilterDirectorImpl()
@@ -286,70 +196,35 @@
     }
 
     private def readToAuthResponseObject(response: ServiceClientResponse) = {
-        response.getData.reset() // TODO: Remove this when we can. It relies on our implementation returning an InputStream that supports reset.
+        response.getData.reset() // TODO: Remove this when we can. It relies on our implementatinon returning an InputStream that supports reset.
         val responseJson = Source.fromInputStream(response.getData).mkString
         responseJson.parseJson.convertTo[AuthResponse]
->>>>>>> ac90cd28
-    }
-
-    // Check the cache for the admin token. If present, return it. Validity of the token is handled in validateSubjectToken and by the TTL.
-    Option(datastore.get(ADMIN_TOKEN_KEY)) match {
-      case Some(cachedAdminToken) =>
-        Success(cachedAdminToken.asInstanceOf[String])
-      case None =>
-        val generateAuthTokenResponse = akkaServiceClient.post(ADMIN_TOKEN_KEY, keystoneServiceUri + KeystoneV3Endpoints.TOKEN, Map[String, String]().asJava, createAdminAuthRequest(), MediaType.APPLICATION_JSON_TYPE, MediaType.APPLICATION_JSON_TYPE)
-        HttpStatusCode.fromInt(generateAuthTokenResponse.getStatusCode) match {
-          // Since the operation is a POST, a 201 should be returned if the operation was successful
-          case HttpStatusCode.CREATED =>
-            val adminToken = generateAuthTokenResponse.getHeaders.filter((header: Header) => header.getName.equalsIgnoreCase(KeystoneV3Headers.X_SUBJECT_TOKEN)).head.getValue
-
-            val expiration = new DateTime(readToAuthResponseObject(generateAuthTokenResponse).token.expires_at)
-            val ttl = safeLongToInt(expiration.getMillis - DateTime.now.getMillis)
-            LOG.debug("Caching admin token with TTL set to: " + ttl + "ms")
-            datastore.put(ADMIN_TOKEN_KEY, adminToken, ttl, TimeUnit.MILLISECONDS)
-
-            Success(adminToken)
-          case _ =>
-            LOG.error("Unable to get admin token. Please verify your admin credentials. Response Code: " + generateAuthTokenResponse.getStatusCode)
-            Failure(new InvalidAdminCredentialsException("Failed to fetch admin token"))
-        }
-    }
-  }
-
-  private def readToAuthResponseObject(response: ServiceClientResponse) = {
-    response.getData.reset() // TODO: Remove this when we can. It relies on our implementatinon returning an InputStream that supports reset.
-    val responseJson = Source.fromInputStream(response.getData).mkString
-    responseJson.parseJson.convertTo[AuthResponse]
-  }
-
-  private def writeProjectHeader(projectFromUri: String, roles: List[Role], writeAll: Boolean, filterDirector: FilterDirector) = {
-    val projectsFromRoles: Set[String] = {
-      if (writeAll) {
-        roles.map({ role => role.project_id.get}).toSet
-      }
-      else {
-        Set.empty
-      }
-    }
-
-    def projects: Set[String] = projectsFromRoles + projectFromUri
-
-    filterDirector.requestHeaderManager().appendHeader("X-PROJECT-ID", projects.toArray: _*)
-  }
-
-<<<<<<< HEAD
-  private def containsEndpoint(endpoints: List[Endpoint], url: String): Boolean = endpoints.exists { endpoint: Endpoint => endpoint.url == url}
-=======
+    }
+
+    private def writeProjectHeader(projectFromUri: String, roles: List[Role], writeAll: Boolean, filterDirector: FilterDirector) = {
+        val projectsFromRoles: Set[String] = {
+            if (writeAll) {
+                roles.map({ role => role.project_id.get}).toSet
+            }
+            else {
+                Set.empty
+            }
+        }
+
+        def projects: Set[String] = projectsFromRoles + projectFromUri
+
+        filterDirector.requestHeaderManager().appendHeader("X-PROJECT-ID", projects.toArray: _*)
+    }
+
     private def containsEndpoint(endpoints: List[Endpoint], url: String): Boolean = endpoints.exists { endpoint: Endpoint => endpoint.url == url}
->>>>>>> ac90cd28
-
-  private def hasIgnoreEnabledRole(ignoreProjectRoles: List[String], userRoles: List[Role]): Boolean = true
-
-  private def matchesProject(projectFromUri: String, roles: List[Role]): Boolean = true
-
-  private val isUriWhitelisted = (requestUri: String, whiteList: List[String]) =>
-    whiteList.filter(requestUri.matches).nonEmpty
-
-  private val safeLongToInt = (l: Long) =>
-    math.min(l, Int.MaxValue).toInt
+
+    private def hasIgnoreEnabledRole(ignoreProjectRoles: List[String], userRoles: List[Role]): Boolean = true
+
+    private def matchesProject(projectFromUri: String, roles: List[Role]): Boolean = true
+
+    private val isUriWhitelisted = (requestUri: String, whiteList: List[String]) =>
+        whiteList.filter(requestUri.matches).nonEmpty
+
+    private val safeLongToInt = (l: Long) =>
+        math.min(l, Int.MaxValue).toInt
 }