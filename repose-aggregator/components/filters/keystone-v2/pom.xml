--- conflicted
+++ resolved
@@ -95,17 +95,14 @@
 
         <dependency>
             <groupId>org.openrepose</groupId>
-<<<<<<< HEAD
             <artifactId>atom-feed-service-api</artifactId>
             <version>${project.version}</version>
         </dependency>
 
         <dependency>
             <groupId>org.openrepose</groupId>
-            <artifactId>utilities</artifactId>
-=======
             <artifactId>commons-utilities</artifactId>
->>>>>>> f0ec3876
+            <version>${project.version}</version>
         </dependency>
 
         <dependency>
