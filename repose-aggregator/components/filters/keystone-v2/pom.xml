--- conflicted
+++ resolved
@@ -95,9 +95,6 @@
 
         <dependency>
             <groupId>org.openrepose</groupId>
-<<<<<<< HEAD
-            <artifactId>commons-utilities</artifactId>
-=======
             <artifactId>atom-feed-service-api</artifactId>
             <version>${project.version}</version>
         </dependency>
@@ -106,7 +103,6 @@
             <groupId>org.openrepose</groupId>
             <artifactId>commons-utilities</artifactId>
             <version>${project.version}</version>
->>>>>>> 4952d6e1
         </dependency>
 
         <dependency>
