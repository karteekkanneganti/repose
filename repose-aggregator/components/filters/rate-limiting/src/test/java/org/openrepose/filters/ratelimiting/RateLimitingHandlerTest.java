--- conflicted
+++ resolved
@@ -49,11 +49,7 @@
 
 import javax.servlet.http.HttpServletRequest;
 import javax.servlet.http.HttpServletResponse;
-<<<<<<< HEAD
-
-=======
 import java.io.ByteArrayInputStream;
->>>>>>> 65594bc3
 import java.util.*;
 import java.util.concurrent.TimeUnit;
 import java.util.regex.Pattern;
@@ -63,13 +59,10 @@
 import static org.mockito.Matchers.anyInt;
 import static org.mockito.Mockito.mock;
 import static org.mockito.Mockito.when;
-<<<<<<< HEAD
 import static org.mockito.Mockito.verify;
 import static org.mockito.Mockito.doThrow;
 import static org.mockito.Mockito.eq;
-=======
 import static org.openrepose.core.filter.logic.FilterDirector.SC_UNSUPPORTED_RESPONSE_CODE;
->>>>>>> 65594bc3
 
 @RunWith(Enclosed.class)
 public class RateLimitingHandlerTest extends RateLimitingTestSupport {
@@ -216,7 +209,6 @@
         }
 
         @Test
-<<<<<<< HEAD
         public void shouldRaiseEventWhenRateLimitBreaches() throws OverLimitException {
             RateLimitingServiceHelper helper = mock(RateLimitingServiceHelper.class);
             when(mockedRequest.getHeaders("Accept")).thenReturn(Collections.enumeration(Collections.singleton(MimeType.APPLICATION_XML.toString())));
@@ -226,7 +218,8 @@
             handler.handleRequest(mockedRequest, mockedResponse);
             verify(eventService).newEvent(eq(RateLimitFilterEvent.OVER_LIMIT), any(OverLimitData.class));
         }
-=======
+
+        @Test
         public void shouldNotModifyValidResponse() throws Exception {
             when(mockedRequest.getRequestURI()).thenReturn("/v1.0/12345/resource");
             when(mockedRequest.getRequestURL()).thenReturn(new StringBuffer("http://localhost/v1.0/12345/resource"));
@@ -247,7 +240,6 @@
             assertEquals("Must return the received response status code", SC_UNSUPPORTED_RESPONSE_CODE, filterDirector.getResponseStatusCode());
         }
 
->>>>>>> 65594bc3
     }
 
     @Ignore
