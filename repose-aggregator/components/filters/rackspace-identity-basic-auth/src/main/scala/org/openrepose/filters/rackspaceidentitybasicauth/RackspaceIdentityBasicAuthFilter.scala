package org.openrepose.filters.rackspaceidentitybasicauth

import java.net.URL
import javax.inject.{Inject, Named}
import javax.servlet._

import com.typesafe.scalalogging.slf4j.LazyLogging
import org.openrepose.commons.config.manager.UpdateListener
import org.openrepose.core.filter.FilterConfigHelper
import org.openrepose.core.filter.logic.impl.FilterLogicHandlerDelegate
import org.openrepose.core.services.config.ConfigurationService
import org.openrepose.core.services.datastore.DatastoreService
import org.openrepose.core.services.serviceclient.akka.AkkaServiceClient
import org.openrepose.filters.rackspaceidentitybasicauth.config.RackspaceIdentityBasicAuthConfig
import org.slf4j.LoggerFactory

<<<<<<< HEAD
@Named
class RackspaceIdentityBasicAuthFilter @Inject() (configurationService: ConfigurationService,
                                                  akkaServiceClient : AkkaServiceClient,
                                                  datastoreService : DatastoreService) extends Filter {
  private final val LOG = LoggerFactory.getLogger(classOf[RackspaceIdentityBasicAuthFilter])
=======
class RackspaceIdentityBasicAuthFilter extends Filter with LazyLogging {

>>>>>>> 26fc5592
  private final val DEFAULT_CONFIG = "rackspace-identity-basic-auth.cfg.xml"

  private var config: String = _
  private var handlerFactory: RackspaceIdentityBasicAuthHandlerFactory = _

  override def init(filterConfig: FilterConfig) {
    config = new FilterConfigHelper(filterConfig).getFilterConfig(DEFAULT_CONFIG)
<<<<<<< HEAD
    LOG.info("Initializing filter using config " + config)
    handlerFactory = new RackspaceIdentityBasicAuthHandlerFactory(akkaServiceClient, datastoreService)
    val xsdURL: URL = getClass.getResource("/META-INF/config/schema/rackspace-identity-basic-auth.xsd")
    // TODO: Clean up the asInstanceOf below, if possible?
=======
    logger.info("Initializing filter using config " + config)
    val powerApiContext = ServletContextHelper.getInstance(filterConfig.getServletContext).getPowerApiContext
    configurationService = powerApiContext.configurationService
    handlerFactory = new RackspaceIdentityBasicAuthHandlerFactory(powerApiContext.akkaServiceClientService, powerApiContext.datastoreService)
    val xsdURL: URL = getClass.getResource("/META-INF/schema/config/rackspace-identity-basic-auth.xsd")
>>>>>>> 26fc5592
    configurationService.subscribeTo(
      filterConfig.getFilterName,
      config,
      xsdURL,
      handlerFactory.asInstanceOf[UpdateListener[RackspaceIdentityBasicAuthConfig]],
      classOf[RackspaceIdentityBasicAuthConfig]
    )
    logger.warn("WARNING: This filter cannot be used alone, it requires an AuthFilter after it.")
  }

  override def doFilter(servletRequest: ServletRequest, servletResponse: ServletResponse, filterChain: FilterChain) {
    new FilterLogicHandlerDelegate(servletRequest, servletResponse, filterChain).doFilter(handlerFactory.newHandler)
  }

  override def destroy() {
    configurationService.unsubscribeFrom(config, handlerFactory)
  }
}<|MERGE_RESOLUTION|>--- conflicted
+++ resolved
@@ -12,18 +12,12 @@
 import org.openrepose.core.services.datastore.DatastoreService
 import org.openrepose.core.services.serviceclient.akka.AkkaServiceClient
 import org.openrepose.filters.rackspaceidentitybasicauth.config.RackspaceIdentityBasicAuthConfig
-import org.slf4j.LoggerFactory
 
-<<<<<<< HEAD
 @Named
 class RackspaceIdentityBasicAuthFilter @Inject() (configurationService: ConfigurationService,
                                                   akkaServiceClient : AkkaServiceClient,
-                                                  datastoreService : DatastoreService) extends Filter {
-  private final val LOG = LoggerFactory.getLogger(classOf[RackspaceIdentityBasicAuthFilter])
-=======
-class RackspaceIdentityBasicAuthFilter extends Filter with LazyLogging {
+                                                  datastoreService : DatastoreService) extends Filter with LazyLogging {
 
->>>>>>> 26fc5592
   private final val DEFAULT_CONFIG = "rackspace-identity-basic-auth.cfg.xml"
 
   private var config: String = _
@@ -31,18 +25,10 @@
 
   override def init(filterConfig: FilterConfig) {
     config = new FilterConfigHelper(filterConfig).getFilterConfig(DEFAULT_CONFIG)
-<<<<<<< HEAD
-    LOG.info("Initializing filter using config " + config)
+    logger.info("Initializing filter using config " + config)
     handlerFactory = new RackspaceIdentityBasicAuthHandlerFactory(akkaServiceClient, datastoreService)
     val xsdURL: URL = getClass.getResource("/META-INF/config/schema/rackspace-identity-basic-auth.xsd")
     // TODO: Clean up the asInstanceOf below, if possible?
-=======
-    logger.info("Initializing filter using config " + config)
-    val powerApiContext = ServletContextHelper.getInstance(filterConfig.getServletContext).getPowerApiContext
-    configurationService = powerApiContext.configurationService
-    handlerFactory = new RackspaceIdentityBasicAuthHandlerFactory(powerApiContext.akkaServiceClientService, powerApiContext.datastoreService)
-    val xsdURL: URL = getClass.getResource("/META-INF/schema/config/rackspace-identity-basic-auth.xsd")
->>>>>>> 26fc5592
     configurationService.subscribeTo(
       filterConfig.getFilterName,
       config,
