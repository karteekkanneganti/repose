--- conflicted
+++ resolved
@@ -44,16 +44,13 @@
 
         <dependency>
             <groupId>org.openrepose</groupId>
-<<<<<<< HEAD
-            <artifactId>pjl-compressingFilter</artifactId>
-=======
             <artifactId>commons-utilities</artifactId>
->>>>>>> f0ec3876
+            <version>${project.version}</version>
+
         </dependency>
 
         <!-- Let's use Scala -->
         <dependency>
-<<<<<<< HEAD
             <groupId>org.scala-lang</groupId>
             <artifactId>scala-library</artifactId>
         </dependency>
@@ -76,10 +73,12 @@
             <groupId>org.slf4j</groupId>
             <artifactId>jcl-over-slf4j</artifactId>
             <scope>test</scope>
-=======
+        </dependency>
+
+        <dependency>
             <groupId>org.openrepose</groupId>
             <artifactId>pjl-compressing-filter</artifactId>
->>>>>>> f0ec3876
+            <version>${project.version}</version>
         </dependency>
     </dependencies>
 
