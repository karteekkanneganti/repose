--- conflicted
+++ resolved
@@ -25,16 +25,19 @@
         <dependency>
             <groupId>org.openrepose</groupId>
             <artifactId>core-lib</artifactId>
+            <version>${project.version}</version>
         </dependency>
 
         <dependency>
             <groupId>org.openrepose</groupId>
             <artifactId>core-service-api</artifactId>
+            <version>${project.version}</version>
         </dependency>
 
         <dependency>
             <groupId>org.openrepose</groupId>
-            <artifactId>utilities</artifactId>
+            <artifactId>commons-utilities</artifactId>
+            <version>${project.version}</version>
         </dependency>
 
         <!-- JAXB -->
@@ -45,7 +48,6 @@
 
         <!-- Let's use Scala -->
         <dependency>
-<<<<<<< HEAD
             <groupId>org.scala-lang</groupId>
             <artifactId>scala-library</artifactId>
         </dependency>
@@ -79,10 +81,11 @@
             <groupId>org.slf4j</groupId>
             <artifactId>jcl-over-slf4j</artifactId>
             <scope>test</scope>
-=======
+        </dependency>
+        <dependency>
             <groupId>org.openrepose</groupId>
             <artifactId>commons-utilities</artifactId>
->>>>>>> f0ec3876
+            <version>${project.version}</version>
         </dependency>
     </dependencies>
 
