package org.openrepose.filters.derp

import javax.inject.Named
import javax.servlet._
import javax.servlet.http.{HttpServletRequest, HttpServletResponse}
import javax.ws.rs.core.MediaType

import com.rackspace.httpdelegation._
import com.typesafe.scalalogging.slf4j.LazyLogging

import scala.collection.JavaConverters._
import scala.util.{Failure, Success}

/**
 * The sole purpose of this filter is to reject any request with a header indicating that the request has been
 * delegated.
 *
 * This filter is header quality aware; the delegation header with the highest quality will be used to formulate a
 * response.
 */
<<<<<<< HEAD
@Named
class DerpFilter extends Filter with HttpDelegationManager {

  private final val LOG = LoggerFactory.getLogger(classOf[DerpFilter])
=======
class DerpFilter extends Filter with HttpDelegationManager with LazyLogging {
>>>>>>> 26fc5592

  override def init(filterConfig: FilterConfig): Unit = {
    logger.trace("DeRP filter initialized")
  }

  override def doFilter(servletRequest: ServletRequest, servletResponse: ServletResponse, filterChain: FilterChain): Unit = {
    val httpServletRequest = servletRequest.asInstanceOf[HttpServletRequest]
    val delegationValues = httpServletRequest.getHeaders(HttpDelegationHeaderNames.Delegated).asScala.toSeq

    if (delegationValues.isEmpty) {
      logger.debug("No delegation header present, forwarding the request")
      filterChain.doFilter(servletRequest, servletResponse)
    } else {
      val sortedErrors = parseDelegationValues(delegationValues).sortWith(_.quality > _.quality)
      val httpServletResponse = servletResponse.asInstanceOf[HttpServletResponse]

      sortedErrors match {
        case Seq() =>
          logger.warn("No delegation header could be parsed, returning a 500 response")
          sendError(httpServletResponse, 500, "Delegation header found but could not be parsed", MediaType.TEXT_PLAIN)
        case Seq(preferredValue, _*) =>
          logger.debug(s"Delegation header(s) present, returning a ${preferredValue.statusCode} response")
          sendError(httpServletResponse, preferredValue.statusCode, preferredValue.message, MediaType.TEXT_PLAIN)
      }
    }
  }

  override def destroy(): Unit = {
    logger.trace("DeRP filter destroyed")
  }

  def parseDelegationValues(delegationValues: Seq[String]): Seq[HttpDelegationHeader] = {
    delegationValues.flatMap { value =>
      parseDelegationHeader(value) match {
        case Success(delegationHeader) => Some(delegationHeader)
        case Failure(e) =>
          logger.warn("Failed to parse a delegation header: " + e.getMessage)
          None
      }
    }
  }

  def sendError(httpServletResponse: HttpServletResponse, statusCode: Int, responseBody: String, responseContentType: String): Unit = {
    httpServletResponse.setContentLength(responseBody.length)
    httpServletResponse.setContentType(MediaType.TEXT_PLAIN)
    httpServletResponse.getWriter.write(responseBody)
    httpServletResponse.sendError(statusCode)
  }
}<|MERGE_RESOLUTION|>--- conflicted
+++ resolved
@@ -18,14 +18,8 @@
  * This filter is header quality aware; the delegation header with the highest quality will be used to formulate a
  * response.
  */
-<<<<<<< HEAD
 @Named
-class DerpFilter extends Filter with HttpDelegationManager {
-
-  private final val LOG = LoggerFactory.getLogger(classOf[DerpFilter])
-=======
 class DerpFilter extends Filter with HttpDelegationManager with LazyLogging {
->>>>>>> 26fc5592
 
   override def init(filterConfig: FilterConfig): Unit = {
     logger.trace("DeRP filter initialized")
