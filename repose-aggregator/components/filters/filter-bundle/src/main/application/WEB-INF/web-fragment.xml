<?xml version="1.0" encoding="UTF-8"?>

<web-fragment xmlns="http://java.sun.com/xml/ns/javaee">

    <filter>
        <filter-name>default-router</filter-name>
        <filter-class>com.rackspace.papi.components.routing.RoutingFilter</filter-class>
    </filter>

    <filter>
        <filter-name>client-auth</filter-name>
        <filter-class>com.rackspace.papi.components.clientauth.ClientAuthenticationFilter</filter-class>
    </filter>

    <filter>
        <filter-name>header-identity</filter-name>
        <filter-class>com.rackspace.papi.components.identity.header.HeaderIdentityFilter</filter-class>
    </filter>

    <filter>
        <filter-name>header-id-mapping</filter-name>
        <filter-class>com.rackspace.papi.components.identity.header_mapping.HeaderIdMappingFilter</filter-class>
    </filter>

    <filter>
        <filter-name>content-normalization</filter-name>
        <filter-class>com.rackspace.papi.components.cnorm.ContentNormalizationFilter</filter-class>
    </filter>

    <filter>
        <filter-name>uri-identity</filter-name>
        <filter-class>com.rackspace.papi.components.identity.uri.UriIdentityFilter</filter-class>
    </filter>

    <filter>
        <filter-name>content-identity-auth-2.0</filter-name>
        <filter-class>org.openrepose.rackspace.auth_2_0.identity.content.auth.ContentIdentityAuthFilter</filter-class>
    </filter>

    <filter>
        <filter-name>uri-normalization</filter-name>
        <filter-class>com.rackspace.papi.components.unorm.UriNormalizationFilter</filter-class>
    </filter>

    <filter>
        <filter-name>header-normalization</filter-name>
        <filter-class>com.rackspace.papi.components.hnorm.HeaderNormalizationFilter</filter-class>
    </filter>

    <filter>
        <filter-name>slf4j-http-logging</filter-name>
        <filter-class>com.rackspace.papi.components.slf4jlogging.Slf4jHttpLoggingFilter</filter-class>
    </filter>

    <filter>
        <filter-name>rate-limiting</filter-name>
        <filter-class>com.rackspace.papi.components.ratelimit.RateLimitingFilter</filter-class>
    </filter>

    <filter>
        <filter-name>destination-router</filter-name>
        <filter-class>org.openrepose.components.routing.servlet.DestinationRouterFilter</filter-class>
    </filter>

    <filter>
        <filter-name>service-authentication</filter-name>
        <filter-class>com.rackspace.papi.components.service.authentication.ServiceAuthFilter</filter-class>
    </filter>

    <filter>
        <filter-name>versioning</filter-name>
        <filter-class>com.rackspace.papi.components.versioning.VersioningFilter</filter-class>
    </filter>

    <filter>
        <filter-name>translation</filter-name>
        <filter-class>com.rackspace.papi.components.translation.TranslationFilter</filter-class>
    </filter>

    <filter>
        <filter-name>echo</filter-name>
        <filter-class>com.rackspace.papi.components.routing.EchoFilter</filter-class>
    </filter>

    <filter>
        <filter-name>client-authorization</filter-name>
        <filter-class>org.openrepose.components.rackspace.authz.RackspaceAuthorizationFilter</filter-class>
    </filter>

    <filter>
        <filter-name>ip-identity</filter-name>
        <filter-class>com.rackspace.papi.components.identity.ip.IpIdentityFilter</filter-class>
    </filter>

    <filter>
        <filter-name>flush-output</filter-name>
        <filter-class>org.openrepose.components.flush.FlushOutputFilter</filter-class>
    </filter>

    <filter>
        <filter-name>compression</filter-name>
        <filter-class>com.rackspace.components.compression.CompressionFilter</filter-class>
    </filter>

    <filter>
        <filter-name>header-translation</filter-name>
        <filter-class>com.rackspace.papi.components.header.translation.HeaderTranslationFilter</filter-class>
    </filter>
    
    <filter>
        <filter-name>uri-stripper</filter-name>
        <filter-class>com.rackspace.papi.components.uristripper.UriStripperFilter</filter-class>
    </filter>
<<<<<<< HEAD

    <filter>
        <filter-name>openstack-identity-v3</filter-name>
        <filter-class>com.rackspace.papi.components.openstack.identity.v3.OpenStackIdentityV3Filter</filter-class>
    </filter>

    <filter>
        <filter-name>rackspace-identity-basic-auth</filter-name>
        <filter-class>com.rackspace.papi.components.rackspace.identity.basicauth.RackspaceIdentityBasicAuthFilter</filter-class>
    </filter>
=======
    <filter>
        <filter-name>rackspace-auth-user</filter-name>
        <filter-class>com.rackspace.identity.repose.rackspaceauthuser.RackspaceAuthUserFilter</filter-class>
    </filter>

>>>>>>> 6c9c1a9a
</web-fragment><|MERGE_RESOLUTION|>--- conflicted
+++ resolved
@@ -111,7 +111,6 @@
         <filter-name>uri-stripper</filter-name>
         <filter-class>com.rackspace.papi.components.uristripper.UriStripperFilter</filter-class>
     </filter>
-<<<<<<< HEAD
 
     <filter>
         <filter-name>openstack-identity-v3</filter-name>
@@ -119,14 +118,12 @@
     </filter>
 
     <filter>
-        <filter-name>rackspace-identity-basic-auth</filter-name>
-        <filter-class>com.rackspace.papi.components.rackspace.identity.basicauth.RackspaceIdentityBasicAuthFilter</filter-class>
-    </filter>
-=======
-    <filter>
         <filter-name>rackspace-auth-user</filter-name>
         <filter-class>com.rackspace.identity.repose.rackspaceauthuser.RackspaceAuthUserFilter</filter-class>
     </filter>
 
->>>>>>> 6c9c1a9a
+    <filter>
+        <filter-name>rackspace-identity-basic-auth</filter-name>
+        <filter-class>com.rackspace.papi.components.rackspace.identity.basicauth.RackspaceIdentityBasicAuthFilter</filter-class>
+    </filter>
 </web-fragment>