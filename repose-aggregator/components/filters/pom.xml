<?xml version="1.0" encoding="UTF-8"?>
<project xmlns="http://maven.apache.org/POM/4.0.0" xmlns:xsi="http://www.w3.org/2001/XMLSchema-instance" xsi:schemaLocation="http://maven.apache.org/POM/4.0.0 http://maven.apache.org/xsd/maven-4.0.0.xsd">
    <modelVersion>4.0.0</modelVersion>
    <parent>
        <groupId>org.openrepose</groupId>
        <artifactId>components-support</artifactId>
        <version>7.3.2.0-SNAPSHOT</version>
    </parent>

    <name>filters-support</name>
    <artifactId>filters-support</artifactId>
    <packaging>pom</packaging>

    <description>
        TODO
    </description>

    <modules>
        <module>filter-bundle</module>
        <module>slf4j-http-logging</module>
        <module>header-identity</module>
        <module>header-id-mapping</module>
        <module>uri-identity</module>
        <module>rackspace-auth-user</module>
        <module>content-normalization</module>
        <module>rate-limiting</module>
        <module>versioning</module>
        <module>translation</module>
        <module>destination-router</module>
        <module>flush-output</module>
        <module>echo</module>
        <module>client-ip-identity</module>
        <module>header-normalization</module>
        <module>ip-user</module>
        <module>uri-normalization</module>
        <module>compression</module>
        <module>header-translation</module>
        <module>uri-stripper</module>
        <module>merge-header</module>
        <module>openstack-identity-v3</module>
        <module>rackspace-identity-basic-auth</module>
        <module>content-type-stripper</module>
        <module>derp</module>
        <module>add-header</module>
        <module>forwarded-proto</module>
        <module>iri-validator</module>
        <module>herp</module>
        <module>valkyrie-authorization</module>
        <module>keystone-v2</module>
        <module>cors</module>
        <module>url-extractor-to-header</module>
    </modules>

    <properties>
        <http.delegation.version>4.0.0</http.delegation.version>
    </properties>

    <dependencyManagement>
        <dependencies>
            <dependency>
                <groupId>org.openrepose</groupId>
                <artifactId>rate-limiting-service</artifactId>
                <version>${project.version}</version>
            </dependency>

            <dependency>
                <groupId>org.openrepose</groupId>
                <artifactId>core-lib</artifactId>
                <version>${project.version}</version>
            </dependency>

            <dependency>
                <groupId>org.openrepose</groupId>
                <artifactId>core-service-api</artifactId>
                <version>${project.version}</version>
            </dependency>

            <dependency>
                <groupId>org.openrepose</groupId>
                <artifactId>commons-configuration</artifactId>
                <version>${project.version}</version>
            </dependency>

            <dependency>
                <groupId>org.openrepose</groupId>
                <artifactId>commons-utilities</artifactId>
                <version>${project.version}</version>
            </dependency>

            <dependency>
                <groupId>org.openrepose</groupId>
                <artifactId>classloader</artifactId>
                <version>${project.version}</version>
            </dependency>

            <dependency>
                <groupId>org.openrepose</groupId>
<<<<<<< HEAD
                <artifactId>pjl-compressingFilter</artifactId>
=======
                <artifactId>os-auth-schemas</artifactId>
                <version>${project.version}</version>
            </dependency>

            <dependency>
                <groupId>org.openrepose</groupId>
                <artifactId>pjl-compressing-filter</artifactId>
>>>>>>> f0ec3876
                <version>${project.version}</version>
            </dependency>

            <dependency>
                <groupId>org.openrepose</groupId>
                <artifactId>http-delegation</artifactId>
                <version>${http.delegation.version}</version>
            </dependency>
        </dependencies>
    </dependencyManagement>
</project><|MERGE_RESOLUTION|>--- conflicted
+++ resolved
@@ -95,17 +95,7 @@
 
             <dependency>
                 <groupId>org.openrepose</groupId>
-<<<<<<< HEAD
-                <artifactId>pjl-compressingFilter</artifactId>
-=======
-                <artifactId>os-auth-schemas</artifactId>
-                <version>${project.version}</version>
-            </dependency>
-
-            <dependency>
-                <groupId>org.openrepose</groupId>
                 <artifactId>pjl-compressing-filter</artifactId>
->>>>>>> f0ec3876
                 <version>${project.version}</version>
             </dependency>
 
