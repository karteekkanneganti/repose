--- conflicted
+++ resolved
@@ -3,11 +3,7 @@
     <parent>
         <artifactId>components-support</artifactId>
         <groupId>com.rackspace.papi.components</groupId>
-<<<<<<< HEAD
         <version>6.1.1.0-SNAPSHOT</version>
-=======
-        <version>3.1.1-SNAPSHOT</version>
->>>>>>> 6c9c1a9a
     </parent>
     <modelVersion>4.0.0</modelVersion>
 
