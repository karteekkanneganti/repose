--- conflicted
+++ resolved
@@ -1,5 +1,4 @@
 <?xml version="1.0" encoding="UTF-8"?>
-<<<<<<< HEAD
 <project xmlns="http://maven.apache.org/POM/4.0.0" xmlns:xsi="http://www.w3.org/2001/XMLSchema-instance"
          xsi:schemaLocation="http://maven.apache.org/POM/4.0.0 http://maven.apache.org/xsd/maven-4.0.0.xsd">
     <modelVersion>4.0.0</modelVersion>
@@ -22,11 +21,13 @@
         <dependency>
             <groupId>com.rackspace.papi.core</groupId>
             <artifactId>core-lib</artifactId>
+            <version>${project.version}</version>
         </dependency>
 
         <dependency>
             <groupId>com.rackspace.papi.commons</groupId>
             <artifactId>utilities</artifactId>
+            <version>${project.version}</version>
         </dependency>
     </dependencies>
 
@@ -61,67 +62,4 @@
 
         </plugins>
     </build>
-=======
-<project xmlns="http://maven.apache.org/POM/4.0.0" xmlns:xsi="http://www.w3.org/2001/XMLSchema-instance" xsi:schemaLocation="http://maven.apache.org/POM/4.0.0 http://maven.apache.org/xsd/maven-4.0.0.xsd">
-   <modelVersion>4.0.0</modelVersion>
-    
-   <parent>
-      <groupId>com.rackspace.papi.components</groupId>
-      <artifactId>components-support</artifactId>
-      <version>3.0.1-SNAPSHOT</version>
-   </parent>
-
-   <groupId>com.rackspace.papi.components</groupId>
-   <artifactId>cli-utils</artifactId>
-
-   <name>Repose Components - Command Line Utilities</name>
-   <description />
-
-   <packaging>jar</packaging>
-    
-   <dependencies>        
-      <dependency>
-         <groupId>com.rackspace.papi.core</groupId>
-         <artifactId>core-lib</artifactId>
-         <version>${project.version}</version>
-      </dependency>
-
-      <dependency>
-         <groupId>com.rackspace.papi.commons</groupId>
-         <artifactId>utilities</artifactId>
-         <version>${project.version}</version>
-      </dependency>
-   </dependencies>
-   
-   <build>
-      <finalName>repose-cli</finalName>
-        
-      <plugins>
-         <plugin>
-            <groupId>org.apache.maven.plugins</groupId>
-            <artifactId>maven-shade-plugin</artifactId>
-            <version>1.4</version>
-
-            <executions>
-               <execution>
-                  <phase>package</phase>
-
-                  <goals>
-                     <goal>shade</goal>
-                  </goals>
-
-                  <configuration>
-                     <transformers>
-                        <transformer implementation="org.apache.maven.plugins.shade.resource.ManifestResourceTransformer">
-                           <mainClass>org.openrepose.cli.CommandDriver</mainClass>
-                        </transformer>
-                     </transformers>
-                  </configuration>
-               </execution>
-            </executions>
-         </plugin>
-
-      </plugins>
-   </build>
->>>>>>> 321c37c8
 </project>