<?xml version="1.0" encoding="UTF-8"?>
<project xmlns="http://maven.apache.org/POM/4.0.0" xmlns:xsi="http://www.w3.org/2001/XMLSchema-instance" xsi:schemaLocation="http://maven.apache.org/POM/4.0.0 http://maven.apache.org/xsd/maven-4.0.0.xsd">
    <modelVersion>4.0.0</modelVersion>
    
    <parent>
        <groupId>com.rackspace.papi.components</groupId>
        <artifactId>components-support</artifactId>
        <version>2.13.1-SNAPSHOT</version>
    </parent>

    <groupId>com.rackspace.papi.components</groupId>
    <artifactId>distributed-datastore</artifactId>

    <name>Repose Components - Distributed Datastore</name>
    <description>DEPRECATED: Use Distributed Datastore Service</description>

    <packaging>jar</packaging>
    
    <dependencies>
        <dependency>
            <groupId>net.sf.ehcache</groupId>
            <artifactId>ehcache-core</artifactId>
        </dependency>

        <dependency>
            <groupId>com.rackspace.papi.core</groupId>
            <artifactId>core-lib</artifactId>
        </dependency>

        <dependency>
            <groupId>com.rackspace.papi.commons</groupId>
            <artifactId>configuration</artifactId>
        </dependency>

        <dependency>
            <groupId>com.rackspace.papi.commons</groupId>
            <artifactId>utilities</artifactId>
        </dependency>

        <dependency>
            <groupId>com.rackspace.papi.service</groupId>
<<<<<<< HEAD
            <artifactId>datastore-distributed</artifactId>
=======
            <artifactId>datastore-api</artifactId>
>>>>>>> edb1317a
            <version>${project.version}</version>
        </dependency>
    
        <dependency>
            <groupId>commons-codec</groupId>
            <artifactId>commons-codec</artifactId>
        </dependency>

    </dependencies>
   
    <build>
        <plugins>
            <plugin>
                <groupId>org.codehaus.mojo</groupId>
                <artifactId>xml-maven-plugin</artifactId>

                <configuration>
                    <transformationSets>
                        <transformationSet>
                            <dir>src/main/resources/META-INF/schema/config</dir>
                            <stylesheet>../xsl/remove-1.1-elements.xsl</stylesheet>
                            <outputDir>${project.build.directory}/generated-resources/xml/xslt/config</outputDir>
                        </transformationSet>
                    </transformationSets>
                </configuration>
            </plugin>

            <plugin>
                <groupId>org.jvnet.jaxb2.maven2</groupId>
                <artifactId>maven-jaxb2-plugin</artifactId>

                <configuration>

                    <specVersion>2.2</specVersion>
                    <schemaDirectory>${project.build.directory}/generated-resources/xml/xslt</schemaDirectory>

                    <schemaIncludes>
                        <include>**/*.xsd</include>
                    </schemaIncludes>
                    <bindingIncludes>
                        <include>**/*.xjb</include>
                    </bindingIncludes>
                    <strict>true</strict>
                    <verbose>false</verbose>

                </configuration>
            </plugin>
        </plugins>
    </build>
</project><|MERGE_RESOLUTION|>--- conflicted
+++ resolved
@@ -39,11 +39,7 @@
 
         <dependency>
             <groupId>com.rackspace.papi.service</groupId>
-<<<<<<< HEAD
-            <artifactId>datastore-distributed</artifactId>
-=======
             <artifactId>datastore-api</artifactId>
->>>>>>> edb1317a
             <version>${project.version}</version>
         </dependency>
     
