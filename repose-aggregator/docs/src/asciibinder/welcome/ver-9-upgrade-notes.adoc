--- conflicted
+++ resolved
@@ -7,7 +7,9 @@
 == Rackspace Auth User, SAML Policy Translation, and Attribute Mapping Policy Validation Filters
 . Consult with identity for where these filters now live.
 
-<<<<<<< HEAD
+== Header Normalization Filter
+. All matching targets will now be processed, previously only the first target that matched would be evaluated.
+
 == For Integrators
 
 === Core
@@ -30,8 +32,4 @@
 === Request Proxy Service
 . The following methods have been removed from the Request Proxy Service API and should no longer be used:
 .. `setRewriteHostHeader`
-.. `proxyRequest(String, HttpServletRequest, HttpServletResponse, String)`
-=======
-== Header Normalization Filter
-. All matching targets will now be processed, previously only the first target that matched would be evaluated.
->>>>>>> e62b70f9
+.. `proxyRequest(String, HttpServletRequest, HttpServletResponse, String)`