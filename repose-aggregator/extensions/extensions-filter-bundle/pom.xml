--- conflicted
+++ resolved
@@ -22,11 +22,7 @@
         <dependency>
             <groupId>com.rackspace.papi.components.extensions</groupId>
             <artifactId>api-validator</artifactId>
-<<<<<<< HEAD
-            <version>2.13.2-SNAPSHOT</version>
-=======
             <version>${project.version}</version>
->>>>>>> da7fd006
         </dependency>
        
     </dependencies>
