<?xml version="1.0" encoding="UTF-8"?>
<project xmlns="http://maven.apache.org/POM/4.0.0" xmlns:xsi="http://www.w3.org/2001/XMLSchema-instance" xsi:schemaLocation="http://maven.apache.org/POM/4.0.0 http://maven.apache.org/xsd/maven-4.0.0.xsd">
    <modelVersion>4.0.0</modelVersion>

    <parent>
        <groupId>com.rackspace.papi.components.extensions</groupId>
        <artifactId>extensions-support</artifactId>
        <version>2.13.2-SNAPSHOT</version>
    </parent>

    <groupId>com.rackspace.papi.components.extensions</groupId>
    <artifactId>extensions-filter-bundle</artifactId>

    <name>Repose Components - Extensions EAR Bundle</name>
    <packaging>ear</packaging>

    <properties>
        <project.build.sourceEncoding>UTF-8</project.build.sourceEncoding>
    </properties>

    <dependencies>
        <dependency>
            <groupId>com.rackspace.papi.components.extensions</groupId>
            <artifactId>api-validator</artifactId>
<<<<<<< HEAD
            <version>${project.version}</version>
=======
            <version>2.13.2-SNAPSHOT</version>
>>>>>>> f4dfcc7b
        </dependency>
       
    </dependencies>

    <build>
        <plugins>
            <plugin>
                <groupId>org.apache.maven.plugins</groupId>
                <artifactId>maven-ear-plugin</artifactId>
                <version>2.5</version>

                <extensions>true</extensions>                    

                <executions>
                    <execution>                           
                        <id>Package Ear Contents</id>

                        <phase>package</phase>

                        <goals>
                            <goal>ear</goal>
                        </goals>
                    </execution>
                </executions>                   

                <configuration>
                    <generateApplicationXml>false</generateApplicationXml>

                    <modules>
                        <jarModule>
                            <groupId>com.rackspace.papi.components.extensions</groupId>
                            <artifactId>api-validator</artifactId>
                        </jarModule>
                    </modules>
                </configuration>
            </plugin>

        </plugins>
    </build>
</project><|MERGE_RESOLUTION|>--- conflicted
+++ resolved
@@ -22,11 +22,7 @@
         <dependency>
             <groupId>com.rackspace.papi.components.extensions</groupId>
             <artifactId>api-validator</artifactId>
-<<<<<<< HEAD
             <version>${project.version}</version>
-=======
-            <version>2.13.2-SNAPSHOT</version>
->>>>>>> f4dfcc7b
         </dependency>
        
     </dependencies>
