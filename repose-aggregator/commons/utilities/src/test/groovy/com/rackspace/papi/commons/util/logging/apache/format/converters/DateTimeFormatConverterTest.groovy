package com.rackspace.papi.commons.util.logging.apache.format.converters
import org.junit.Assume
import org.junit.Test
/**
 * Created with IntelliJ IDEA.
 * User: adrian
 * Date: 9/25/13
 * Time: 9:31 AM
 */
class DateTimeFormatConverterTest {
    DateTimeFormatConverter converter = new DateTimeFormatConverter()

    @Test
    void "null input value passes straight through"() {
        String result = converter.convert(null, null, null)
        assert result ==null
    }

    @Test
    void "whitespace input value passes straight through"() {
        def emptyString = '   '
        String result = converter.convert(emptyString, null, null)
        assert result.equals(emptyString)
    }

    @Test
    void "some input value but empty output format returns value"() {
        def testValue = "some value, not really a date, but it doesn't matter since we aren't getting that far"
        String result = converter.convert(testValue, null, ' ')
        assert result.equals(testValue)
    }

    @Test
    void "invalid input value with valid formats passes through"() {
        def testValue = "not a date"
        String result = converter.convert(testValue, 'ISO_8601', 'RFC_1123')
        assert result.equals(testValue)
    }

<<<<<<< HEAD
=======
    /*
     * The format we're using is incorrect and doesn't do what it says it does,
     * the following two tests prove it.
     *
     * Unfortunately the SimpleDateFormat class in Java 1.6 is broken
     * The splodeDate is set to July of 2014, which is about when we expect to be switching to JDK 1.7
     * At this point the tests will execute, and probably fail unless we've switched to JDK 1.7, at which point they
     * should succeed!
     *
     * As long as the assumption proves false, it will ignore the tests. So we're assuming that we're past the timebomb
     * date, otherwise the test method is ignored
     */
    def splodeDate = new Date(2014 - 1900, Calendar.AUGUST, 1, 9, 0);

>>>>>>> 6662a03f
    @Test
    void "valid input gets converted correctly"() {
        def testValue = "1994-11-05T13:15:30Z"
        String result = converter.convert(testValue, 'ISO_8601', 'RFC_1123')
        assert result.equals('Sat, 05 Nov 1994 13:15:30 GMT')
    }

    @Test
    void "valid input value with a bad output format defaults to rfc-1123"() {
        def testValue = "1994-11-05T13:15:30Z"
        String result = converter.convert(testValue, 'ISO_8601', 'squirrel noises')
        assert (result.equals('Sat, 05 Nov 1994 13:15:30 GMT'))
    }

    @Test
    void "valid input value with a bad input format defaults to rfc-1123"() {
        def testValue = "Sat, 05 Nov 1994 13:15:30 GMT"
        String result = converter.convert(testValue, 'squirrel noises', 'ISO_8601')
        assert (result.equals('1994-11-05T13:15:30Z'))
    }
}<|MERGE_RESOLUTION|>--- conflicted
+++ resolved
@@ -1,5 +1,5 @@
 package com.rackspace.papi.commons.util.logging.apache.format.converters
-import org.junit.Assume
+
 import org.junit.Test
 /**
  * Created with IntelliJ IDEA.
@@ -37,23 +37,6 @@
         assert result.equals(testValue)
     }
 
-<<<<<<< HEAD
-=======
-    /*
-     * The format we're using is incorrect and doesn't do what it says it does,
-     * the following two tests prove it.
-     *
-     * Unfortunately the SimpleDateFormat class in Java 1.6 is broken
-     * The splodeDate is set to July of 2014, which is about when we expect to be switching to JDK 1.7
-     * At this point the tests will execute, and probably fail unless we've switched to JDK 1.7, at which point they
-     * should succeed!
-     *
-     * As long as the assumption proves false, it will ignore the tests. So we're assuming that we're past the timebomb
-     * date, otherwise the test method is ignored
-     */
-    def splodeDate = new Date(2014 - 1900, Calendar.AUGUST, 1, 9, 0);
-
->>>>>>> 6662a03f
     @Test
     void "valid input gets converted correctly"() {
         def testValue = "1994-11-05T13:15:30Z"
