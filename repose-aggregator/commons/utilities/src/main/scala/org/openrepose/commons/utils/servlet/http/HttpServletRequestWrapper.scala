/*
 * _=_-_-_-_-_-_-_-_-_-_-_-_-_-_-_-_-_-_-_-_-_-_-_-_-_-_-_-_-_-_-_-_-_-_-_-_-_=
 * Repose
 * _-_-_-_-_-_-_-_-_-_-_-_-_-_-_-_-_-_-_-_-_-_-_-_-_-_-_-_-_-_-_-_-_-_-_-_-_-_-
 * Copyright (C) 2010 - 2015 Rackspace US, Inc.
 * _-_-_-_-_-_-_-_-_-_-_-_-_-_-_-_-_-_-_-_-_-_-_-_-_-_-_-_-_-_-_-_-_-_-_-_-_-_-
 * Licensed under the Apache License, Version 2.0 (the "License");
 * you may not use this file except in compliance with the License.
 * You may obtain a copy of the License at
 *
 *      http://www.apache.org/licenses/LICENSE-2.0
 *
 * Unless required by applicable law or agreed to in writing, software
 * distributed under the License is distributed on an "AS IS" BASIS,
 * WITHOUT WARRANTIES OR CONDITIONS OF ANY KIND, either express or implied.
 * See the License for the specific language governing permissions and
 * limitations under the License.
 * =_-_-_-_-_-_-_-_-_-_-_-_-_-_-_-_-_-_-_-_-_-_-_-_-_-_-_-_-_-_-_-_-_-_-_-_-_=_
 */
package org.openrepose.commons.utils.servlet.http

import java.util
import javax.servlet.http.HttpServletRequest

import org.openrepose.commons.utils.http.header.HeaderName

import scala.collection.JavaConverters._

/**
 * Created with IntelliJ IDEA.
 * User: adrian
 * Date: 5/27/15
 * Time: 10:25 AM
 */
class HttpServletRequestWrapper(originalRequest: HttpServletRequest)
  extends javax.servlet.http.HttpServletRequestWrapper(originalRequest)
  with HeaderInteractor {

  private var headerMap :Map[HeaderName, List[String]] = Map[HeaderName, List[String]]()
  private var removedHeaders :Set[HeaderName] = Set[HeaderName]()

  def getHeaderNamesSet: Set[String] = {
    (super.getHeaderNames.asScala.toSet.map(HeaderName.wrap).filterNot(removedHeaders.contains) ++ headerMap.keySet).map(_.getName)
  }

  override def getHeaderNames: util.Enumeration[String] = getHeaderNamesSet.toIterator.asJavaEnumeration

  override def getHeaderNamesList: util.List[String] = getHeaderNamesSet.toList.asJava

<<<<<<< HEAD
  override def getIntHeader(headerName: String): Int = {
    val wrappedHeaderName : HeaderName = HeaderName.wrap(headerName)
    val header : String = getHeader(headerName)
    if(header == null || removedHeaders.contains(wrappedHeaderName)) {
      -1
    }
    else {
      header.toInt
    }
  }
=======
  override def getIntHeader(headerName: String): Int = super.getIntHeader(headerName)
>>>>>>> 585eb13d

  override def getHeaders(headerName: String): util.Enumeration[String] = getHeadersScalaList(headerName).toIterator.asJavaEnumeration

  override def getDateHeader(headerName: String): Long = super.getDateHeader(headerName)

  override def getHeader(headerName: String): String = getHeadersScalaList(headerName).headOption.orNull

  def getHeadersScalaList(headerName: String) :List[String] = {
    val wrappedHeaderName : HeaderName = HeaderName.wrap(headerName)
    if (removedHeaders.contains(wrappedHeaderName)) {
      List[String]()
    }
    else {
      headerMap.getOrElse(wrappedHeaderName, super.getHeaders(headerName).asScala.toList)
    }
  }

  override def getHeadersList(headerName: String): util.List[String] = getHeadersScalaList(headerName).asJava

  override def addHeader(headerName: String, headerValue: String): Unit = {
    val wrappedHeaderName :HeaderName = HeaderName.wrap(headerName)
    val existingHeaders: List[String] = getHeadersScalaList(headerName) //this has to be done before we remove from the list,
                                                                        // because getting this list is partially based on the contents of the removed list
    if (removedHeaders.contains(wrappedHeaderName)) {
      removedHeaders = removedHeaders.filterNot(_.equals(wrappedHeaderName))
    }
    headerMap = headerMap + (wrappedHeaderName ->  (existingHeaders :+ headerValue))
  }

  override def addHeader(headerName: String, headerValue: String, quality: Double): Unit = ???

  override def getPreferredSplittableHeader(headerName: String): String = ???

  override def appendHeader(headerName: String, headerValue: String): Unit = ???

  override def appendHeader(headerName: String, headerValue: String, quality: Double): Unit = ???

  override def removeHeader(headerName: String): Unit = {
    val wrappedHeaderName: HeaderName = HeaderName.wrap(headerName)
    removedHeaders = removedHeaders + wrappedHeaderName
    headerMap = headerMap.filterKeys(!_.equals(wrappedHeaderName))
  }

  override def getPreferredHeader(headerName: String): String = ???

  override def replaceHeader(headerName: String, headerValue: String): Unit = ???

  override def replaceHeader(headerName: String, headerValue: String, quality: Double): Unit = ???

  override def getSplittableHeader(headerName: String): util.List[String] = ???
}<|MERGE_RESOLUTION|>--- conflicted
+++ resolved
@@ -47,7 +47,6 @@
 
   override def getHeaderNamesList: util.List[String] = getHeaderNamesSet.toList.asJava
 
-<<<<<<< HEAD
   override def getIntHeader(headerName: String): Int = {
     val wrappedHeaderName : HeaderName = HeaderName.wrap(headerName)
     val header : String = getHeader(headerName)
@@ -58,9 +57,6 @@
       header.toInt
     }
   }
-=======
-  override def getIntHeader(headerName: String): Int = super.getIntHeader(headerName)
->>>>>>> 585eb13d
 
   override def getHeaders(headerName: String): util.Enumeration[String] = getHeadersScalaList(headerName).toIterator.asJavaEnumeration
 
