--- conflicted
+++ resolved
@@ -5,11 +5,7 @@
     <parent>
         <groupId>com.rackspace.papi</groupId>
         <artifactId>papi</artifactId>
-<<<<<<< HEAD
         <version>2.0.0-SNAPSHOT</version>
-=======
-        <version>1.4.2-SNAPSHOT</version>
->>>>>>> 416335a9
         <relativePath>../../pom.xml</relativePath>
     </parent>
 
