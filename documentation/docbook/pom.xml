--- conflicted
+++ resolved
@@ -5,11 +5,7 @@
     <parent>
         <groupId>com.rackspace.papi</groupId>
         <artifactId>papi</artifactId>
-<<<<<<< HEAD
-        <version>2.8.2-SNAPSHOT</version>
-=======
-        <version>2.11.1-SNAPSHOT</version>
->>>>>>> b254ba07
+        <version>2.12.1-SNAPSHOT</version>
         <relativePath>../../pom.xml</relativePath>
     </parent>
 
