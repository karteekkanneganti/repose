package features.core.proxy

import framework.ReposeValveTest
import org.rackspace.gdeproxy.Deproxy
import org.rackspace.gdeproxy.MessageChain
import spock.lang.Unroll

class RequestQueryParamTest extends ReposeValveTest {

    def setupSpec() {
<<<<<<< HEAD

=======
>>>>>>> 52172d1b
        deproxy = new Deproxy()
        deproxy.addEndpoint(properties.getProperty("target.port").toInteger())

        repose.applyConfigs( "features/core/proxy" )
        repose.start()
<<<<<<< HEAD
=======
    }

    def cleanupSpec() {
        repose.stop()
        deproxy.shutdown()
>>>>>>> 52172d1b
    }

    @Unroll("When client requests: #method #uriSuffixGiven, repose should normalize to: #uriSuffixExpected")
    def "when given a query param list, Repose should forward a valid query param list"() {

        when: "the client makes a request through Repose"
        MessageChain messageChain = deproxy.makeRequest(reposeEndpoint + uriSuffixGiven, method)


        then: "after passing through Repose, request path should contain a valid query param list"
        messageChain.handlings.size() == 1
        messageChain.handlings[0].request.path.endsWith(uriSuffixExpected)


        where: "given a path with query params defined"
        uriSuffixGiven                       | uriSuffixExpected                   | method
        "/path/to/resource?"                 | "/path/to/resource"                 | "GET"
        "/path/to/resource?"                 | "/path/to/resource"                 | "POST"
        "/path/to/resource?="                | "/path/to/resource"                 | "GET"
        "/path/to/resource?="                | "/path/to/resource"                 | "POST"
        "/path/to/resource?&"                | "/path/to/resource"                 | "GET"
        "/path/to/resource?&"                | "/path/to/resource"                 | "POST"
        "/path/to/resource?=&"               | "/path/to/resource"                 | "GET"
        "/path/to/resource?=&"               | "/path/to/resource"                 | "POST"
        "/path/to/resource?=&="              | "/path/to/resource"                 | "GET"
        "/path/to/resource?=&="              | "/path/to/resource"                 | "POST"
        "/path/to/resource?&=&"              | "/path/to/resource"                 | "GET"
        "/path/to/resource?&=&"              | "/path/to/resource"                 | "POST"
        "/path/to/resource?a=12345"          | "/path/to/resource?a=12345"         | "GET"
        "/path/to/resource?a=12345"          | "/path/to/resource?a=12345"         | "POST"
        "/path/to/resource?&a=12345"         | "/path/to/resource?a=12345"         | "GET"
        "/path/to/resource?&a=12345"         | "/path/to/resource?a=12345"         | "POST"
        "/path/to/resource/?&a=12345"        | "/path/to/resource/?a=12345"        | "GET"
        "/path/to/resource/?&a=12345"        | "/path/to/resource/?a=12345"        | "POST"
        "/path/to/resource?&a=12345&b=54321" | "/path/to/resource?a=12345&b=54321" | "GET"
        "/path/to/resource?&a=12345&b=54321" | "/path/to/resource?a=12345&b=54321" | "POST"
    }

    def cleanupSpec() {

        if (repose) {
            repose.stop()
        }
        if (deproxy) {
            deproxy.shutdown()
        }
    }
}<|MERGE_RESOLUTION|>--- conflicted
+++ resolved
@@ -8,24 +8,15 @@
 class RequestQueryParamTest extends ReposeValveTest {
 
     def setupSpec() {
-<<<<<<< HEAD
 
-=======
->>>>>>> 52172d1b
         deproxy = new Deproxy()
         deproxy.addEndpoint(properties.getProperty("target.port").toInteger())
 
         repose.applyConfigs( "features/core/proxy" )
         repose.start()
-<<<<<<< HEAD
-=======
+
     }
 
-    def cleanupSpec() {
-        repose.stop()
-        deproxy.shutdown()
->>>>>>> 52172d1b
-    }
 
     @Unroll("When client requests: #method #uriSuffixGiven, repose should normalize to: #uriSuffixExpected")
     def "when given a query param list, Repose should forward a valid query param list"() {
