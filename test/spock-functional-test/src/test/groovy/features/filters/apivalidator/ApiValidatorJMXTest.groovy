--- conflicted
+++ resolved
@@ -10,10 +10,6 @@
         repose.applyConfigs(
                 "features/filters/apivalidator/common",
                 "features/filters/apivalidator/jmx")
-<<<<<<< HEAD
-        repose.enableJmx()
-=======
->>>>>>> 98d3b24a
         repose.start()
     }
 
