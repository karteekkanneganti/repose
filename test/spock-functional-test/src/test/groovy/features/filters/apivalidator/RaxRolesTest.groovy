--- conflicted
+++ resolved
@@ -91,56 +91,41 @@
         "DELETE" | null                                                | "403"
     }
 
-<<<<<<< HEAD
-//    @Unroll("User3:method=#method,headers=#headers,expected response=#responseCode")
-//    def "when enable-rax-roles is true, validate with wadl resource level roles"() {
-//        given:
-//        MessageChain messageChain
-//
-//        when:
-//        messageChain = deproxy.makeRequest(url: reposeEndpoint + "/a", method: method, headers: headers)
-//
-//        then:
-//        messageChain.getReceivedResponse().getCode().equals(responseCode)
-//    }
-=======
-    @Unroll("User3:method="+method+",headers="+headers.toString()+",expected response="+responseCode)
+    @Unroll("User3:method=#method,headers=#headers,expected response=#responseCode")
     def "when enable-rax-roles is true, validate with wadl resource level roles"() {
         given:
         MessageChain messageChain
 
         when:
         messageChain = deproxy.makeRequest(url: reposeEndpoint + "/a", method: method,
-                headers: headers + ["x-roles": "test_user3"], defaultHandler: okHandler)
-
+                headers: headers)
         then:
         messageChain.getReceivedResponse().getCode().equals(responseCode)
 
         where:
-        method   | headers                            | responseCode
-        "GET"    | ["x-roles": "a:admin"]             | "200"
-        "GET"    | ["x-roles": "a:observer"]          | "403"
-        "GET"    | ["x-roles": "b:observer"]          | "403"
-        "GET"    | ["x-roles": "b:creator"]           | "403"
-        "GET"    | null                               | "403"
-        "PUT"    | ["x-roles": "a:admin"]             | "200"
-        "PUT"    | ["x-roles": "a:observer"]          | "200"
-        "PUT"    | ["x-roles": "a:observer, a:admin"] | "200"
-        "PUT"    | ["x-roles": "a:bar"]               | "403"
-        "PUT"    | ["x-roles": ""]                    | "403"
-        "PUT"    | ["x-roles": "a:observe"]           | "403"
-        "PUT"    | null                               | "403"
-        "POST"   | ["x-roles": "a:observer"]          | "403"
-        "POST"   | ["x-roles": "a:admin"]             | "200"
-        "POST"   | null                               | "403"
-        "DELETE" | ["x-roles": "a:admin"]             | "200"
-        "DELETE" | ["x-roles": "a:observer"]          | "200"
-        "DELETE" | ["x-roles": "a:observer, a:admin"] | "200"
-        "DELETE" | ["x-roles": "a:creator"]           | "200"
-        "DELETE" | ["x-roles": "a:bar"]               | "403"
-        "DELETE" | ["x-roles": ""]                    | "403"
-        "DELETE" | ["x-roles": "a:observe"]           | "403"
-        "DELETE" | null                               | "403"
+        method   | headers                                        | responseCode
+        "GET"    | ["x-roles": "test_user3, a:admin"]             | "200"
+        "GET"    | ["x-roles": "test_user3, a:observer"]          | "403"
+        "GET"    | ["x-roles": "test_user3, b:observer"]          | "403"
+        "GET"    | ["x-roles": "test_user3, b:creator"]           | "403"
+        "PUT"    | ["x-roles": "test_user3, a:admin"]             | "200"
+        "PUT"    | ["x-roles": "test_user3, a:observer"]          | "200"
+        "PUT"    | ["x-roles": "test_user3, a:observer, a:admin"] | "200"
+        "PUT"    | ["x-roles": "test_user3, a:bar"]               | "403"
+        "PUT"    | ["x-roles": "test_user3"]                      | "403"
+        "PUT"    | ["x-roles": "test_user3, a:observe"]           | "403"
+        "POST"   | ["x-roles": "test_user3, a:observer"]          | "403"
+        "POST"   | ["x-roles": "test_user3, a:admin"]             | "200"
+        "DELETE" | ["x-roles": "test_user3, a:admin"]             | "200"
+        "DELETE" | ["x-roles": "test_user3, a:observer"]          | "200"
+        "DELETE" | ["x-roles": "test_user3, a:observer, a:admin"] | "200"
+        "DELETE" | ["x-roles": "test_user3, a:creator"]           | "200"
+        "DELETE" | ["x-roles": "test_user3, a:bar"]               | "403"
+        "DELETE" | ["x-roles": "test_user3"]                      | "403"
+        "DELETE" | ["x-roles": "test_user3, a:observe"]           | "403"
+        "GET"    | null                                           | "403"
+        "PUT"    | null                                           | "403"
+        "POST"   | null                                           | "403"
+        "DELETE" | null                                           | "403"
     }
->>>>>>> 311d0f8c
 }