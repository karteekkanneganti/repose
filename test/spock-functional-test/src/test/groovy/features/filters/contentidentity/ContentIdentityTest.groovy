package features.filters.contentidentity

import framework.ReposeValveTest
import org.rackspace.gdeproxy.Deproxy
import org.rackspace.gdeproxy.Handling
import org.rackspace.gdeproxy.MessageChain
import spock.lang.Unroll

class ContentIdentityTest extends ReposeValveTest {

    def static Map contentJson = ["content-type": "application/json"]
    def static Map contentXml = ["content-type": "application/xml"]

    def static String jsonPasswordCred = "{ \"passwordCredentials\": { \"username\": \"test-user\", \"password\": \"testpwd\"}}"
    def static String jsonKeyCred = "{ \"credentials\": { \"username\": \"test-user\", \"key\": \"testpwd\"}}"
    def static String jsonKeyCredEmptyKey = "{ \"credentials\": { \"username\": \"test-user\", \"key\": \"\"}}"
    def static String jsonMossoIdCred = "{ \"mossoCredentials\": { \"mossoId\": 12345, \"key\": \"testpwd\"}}"
    def static String jsonMossoNastCred = "{ \"mossoCredentials\": { \"mossoId\": 12345, \"key\": \"testpwd\"}}"
    def static String jsonMossoNastCredEmptyKey = "{ \"nastCredentials\": { \"nastId\": \"12345\", \"key\": \"\"}}"
    def static String xmlPasswordCred = "<passwordCredentials xmlns=\"http://docs.rackspacecloud.com/auth/api/v1.1\" username=\"test-user\" password=\"testpwd\" />"
    def static String xmlPasswordCredEmptyKey = "<passwordCredentials xmlns=\"http://docs.rackspacecloud.com/auth/api/v1.1\" username=\"test-user\" password=\"\" />"
    def static String xmlKeyCred = "<credentials xmlns=\"http://docs.rackspacecloud.com/auth/api/v1.1\" username=\"test-user\" key=\"testpwd\" />"
    def static String xmlKeyCredEmptyKey = "<credentials xmlns=\"http://docs.rackspacecloud.com/auth/api/v1.1\" username=\"test-user\" key=\"\" />"
    def static String xmlMossoIdCred = "<mossoCredentials xmlns=\"http://docs.rackspacecloud.com/auth/api/v1.1\" mossoId=\"12345\" key=\"testpwd\" />"
    def static String xmlMossoNastCred = "<mossoCredentials xmlns=\"http://docs.rackspacecloud.com/auth/api/v1.1\" mossoId=\"12345\" key=\"testpwd\" />"

    def static String jsonPasswordCredEmptyUser = "{ \"passwordCredentials\": { \"username\": \"\", \"password\": \"testpwd\"}}"
    def static String jsonPasswordCredEmptyUserField = "{ \"passwordCredentials\": { \"password\": \"testpwd\"}}"
    def static String jsonPasswordCredEmptyPasswordField = "{ \"passwordCredentials\": { \"username\": \"test-user\" }}"
    def static String jsonKeyCredEmptyUser = "{ \"credentials\": { \"username\": \"\", \"key\": \"testpwd\"}}"
    def static String jsonKeyCredEmptyUserField = "{ \"credentials\": { \"key\": \"testpwd\"}}"
    def static String jsonKeyCredNoKey = "{ \"credentials\": { \"username\": \"test-user\" }}"
    def static String jsonMossoCredNoId = "{ \"mossoCredentials\": { \"key\": \"testpwd\"}}"
    def static String jsonMossoCredNoKey = "{ \"mossoCredentials\": { \"mossoId\": 12345 }}"
    def static String jsonMossoNastEmptyNast = "{ \"nastCredentials\": { \"nastId\": \"\", \"key\": \"testpwd\"}}"
    def static String jsonMossoNastNoNastId = "{ \"nastCredentials\": { \"key\": \"testpwd\"}}"
    def static String jsonMossoNastNoKey = "{ \"nastCredentials\": { \"nastId\": \"12345\" }}"
    def static String xmlPasswordCredEmptyUser = "<passwordCredentials xmlns=\"http://docs.rackspacecloud.com/auth/api/v1.1\" username=\"\" password=\"testpwd\" />"
    def static String xmlPasswordCredEmptyUserField = "<passwordCredentials xmlns=\"http://docs.rackspacecloud.com/auth/api/v1.1\" password=\"testpwd\" />"
    def static String xmlKeyCredEmptyUser = "<credentials xmlns=\"http://docs.rackspacecloud.com/auth/api/v1.1\" username=\"\" key=\"testpwd\" />"
    def static String xmlKeyCredEmptyUserField = "<credentials xmlns=\"http://docs.rackspacecloud.com/auth/api/v1.1\" key=\"testpwd\" />"
    def static String xmlMossoCredInvalidId = "<mossoCredentials xmlns=\"http://docs.rackspacecloud.com/auth/api/v1.1\" mossoId=\"a\" key=\"testpwd\" />"
    def static String xmlMossoNastCredEmptyNastId = "<nastCredentials xmlns=\"http://docs.rackspacecloud.com/auth/api/v1.1\" nastId=\"\" key=\"testpwd\" />"
    def static String xmlMossoNastCredNoEmptyNastField = "<nastCredentials xmlns=\"http://docs.rackspacecloud.com/auth/api/v1.1\" key=\"testpwd\" />"

    def static String invalidData = "Invalid data"

    def static String jsonOverLimit = "{ \"passwordCredentials\": { \"username\": \"012345678901234567890123456789012345678901234567890123456789012345678901234567890123456789012345678901234567890123456789012345678901234567890123456789012345678901234567890123456789012345678901234567890123456789012345678901234567890123456789012345678901234567890123456789012345678901234567890123456789\", \"password\": \"testpwd\"}}"
    def static String xmlOverLimit = "<passwordCredentials xmlns=\"http://docs.rackspacecloud.com/auth/api/v1.1\" username=\"012345678901234567890123456789012345678901234567890123456789012345678901234567890123456789012345678901234567890123456789012345678901234567890123456789012345678901234567890123456789012345678901234567890123456789012345678901234567890123456789012345678901234567890123456789012345678901234567890123456789\" password=\"testpwd\" />"

    def setupSpec() {
        deproxy = new Deproxy()
        deproxy.addEndpoint(properties.getProperty("target.port").toInteger())

        repose.applyConfigs("features/filters/contentidentity")
        repose.start()
        waitUntilReadyToServiceRequests()
    }

    def cleanupSpec() {
        if (deproxy) {
            deproxy.shutdown()
        }

        if (repose) {
            repose.stop()
        }
    }

<<<<<<< HEAD
    @Unroll("When request contains identity in content #testName\n Expected user is #expectedUser")
=======
>>>>>>> ac10b3ef
    def "when identifying requests by header"() {

        when: "Request body contains user credentials"
        def messageChain = deproxy.makeRequest([url: reposeEndpoint, requestBody: requestBody, headers: contentType])
        def sentRequest = ((MessageChain) messageChain).getHandlings()[0]

        then: "Repose will send x-pp-user with a single value"
        ((Handling) sentRequest).request.getHeaders().findAll("x-pp-user").size() == 1

        and: "Repose will send user from Request body"
        ((Handling) sentRequest).request.getHeaders().getFirstValue("x-pp-user").equals(expectedUser + ";q=0.75")

        and: "Repose will send a single value for x-pp-groups"
        ((Handling) sentRequest).request.getHeaders().findAll("x-pp-groups").size() == 1

        and: "Repose will send 'My Group' for x-pp-groups"
        ((Handling) sentRequest).request.getHeaders().getFirstValue("x-pp-groups").equals("My Group;q=0.75")

        where:
        requestBody               | contentType | expectedUser  | testName
        jsonPasswordCred          | contentJson | "test-user"   | "jsonPasswordCred"
        jsonKeyCred               | contentJson | "test-user"   | "jsonKeyCred"
        jsonKeyCredEmptyKey       | contentJson | "test-user"   | "jsonKeyCredEmptyKey"
        jsonMossoIdCred           | contentJson | "12345"       | "jsonMossoIdCred"
        jsonMossoNastCred         | contentJson | "12345"       | "jsonMossoNastCred"
        jsonMossoNastCredEmptyKey | contentJson | "12345"       | "jsonMossoNastCredEmptyKey"
        xmlPasswordCred           | contentXml  | "test-user"   | "xmlPasswordCred"
        xmlPasswordCredEmptyKey   | contentXml  | "test-user"   | "xmlPasswordCredEmptyKey"
        xmlKeyCred                | contentXml  | "test-user"   | "xmlKeyCred"
        xmlKeyCredEmptyKey        | contentXml  | "test-user"   | "xmlKeyCredEmptyKey"
        xmlMossoIdCred            | contentXml  | "12345"       | "xmlMossoIdCred"
        xmlMossoNastCred          | contentXml  | "12345"       | "xmlMossoNastCred"
    }

<<<<<<< HEAD
    @Unroll("When bad requests pass through repose #testName\n")
=======
>>>>>>> ac10b3ef
    def "when attempting to identity user by content and passed bad content"() {

        when: "Request body contains user credentials"
        def messageChain = deproxy.makeRequest([url: reposeEndpoint, requestBody: requestBody, headers: contentType])
        def sentRequest = ((MessageChain) messageChain).getHandlings()[0]

        then: "Repose will not send x-pp-user"
        ((Handling) sentRequest).request.getHeaders().findAll("x-pp-user").size() == 0

        and: "Repose will not send x-pp-groups"
        ((Handling) sentRequest).request.getHeaders().findAll("x-pp-groups").size() == 0



        where:
        requestBody                        | contentType | testName
        jsonPasswordCredEmptyUser          | contentJson | "jsonPasswordCredEmptyUser"
        jsonPasswordCredEmptyUserField     | contentJson | "jsonPasswordCredEmptyUserField"
        jsonPasswordCredEmptyPasswordField | contentJson | "jsonPasswordCredEmptyPasswordField"
        jsonKeyCredEmptyUser               | contentJson | "jsonKeyCredEmptyUser"
        jsonKeyCredEmptyUserField          | contentJson | "jsonKeyCredEmptyUserField"
        jsonKeyCredNoKey                   | contentJson | "jsonKeyCredNoKey"
        jsonMossoCredNoId                  | contentJson | "jsonMossoCredNoId"
        jsonMossoCredNoKey                 | contentJson | "jsonMossoCredNoKey"
        jsonMossoNastEmptyNast             | contentJson | "jsonMossoNastEmptyNast"
        jsonMossoNastNoNastId              | contentJson | "jsonMossoNastNoNastId"
        jsonMossoNastNoKey                 | contentJson | "jsonMossoNastNoKey"

        xmlPasswordCredEmptyUser           | contentXml  | "xmlPasswordCredEmptyUser"
        xmlPasswordCredEmptyUserField      | contentXml  | "xmlPasswordCredEmptyUserField"
        xmlKeyCredEmptyUser                | contentXml  | "xmlKeyCredEmptyUser"
        xmlKeyCredEmptyUserField           | contentXml  | "xmlKeyCredEmptyUserField"
        xmlMossoCredInvalidId              | contentXml  | "xmlMossoCredInvalidId"
        xmlMossoNastCredEmptyNastId        | contentXml  | "xmlMossoNastCredEmptyNastId"
        xmlMossoNastCredNoEmptyNastField   | contentXml  | "xmlMossoNastCredNoEmptyNastField"

        invalidData                        | contentJson | "invalidData"
        invalidData                        | contentXml  | "invalidData"
        jsonOverLimit                      | contentJson | "jsonOverLimit"
        xmlOverLimit                       | contentXml  | "xmlOverLimit"


    }
}<|MERGE_RESOLUTION|>--- conflicted
+++ resolved
@@ -67,10 +67,9 @@
         }
     }
 
-<<<<<<< HEAD
+
     @Unroll("When request contains identity in content #testName\n Expected user is #expectedUser")
-=======
->>>>>>> ac10b3ef
+
     def "when identifying requests by header"() {
 
         when: "Request body contains user credentials"
@@ -105,10 +104,9 @@
         xmlMossoNastCred          | contentXml  | "12345"       | "xmlMossoNastCred"
     }
 
-<<<<<<< HEAD
+
     @Unroll("When bad requests pass through repose #testName\n")
-=======
->>>>>>> ac10b3ef
+
     def "when attempting to identity user by content and passed bad content"() {
 
         when: "Request body contains user credentials"
