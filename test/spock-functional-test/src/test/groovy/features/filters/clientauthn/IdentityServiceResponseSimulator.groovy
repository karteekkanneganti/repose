--- conflicted
+++ resolved
@@ -19,7 +19,6 @@
     int groupsCount = 0;
     int adminTokenCount = 0;
     int endpointsCount = 0;
-<<<<<<< HEAD
 
     /*
      * The tokenExpiresAt field determines when the token expires. Consumers of
@@ -36,16 +35,6 @@
     boolean isValidateClientTokenBroken = false;
     boolean isGetEndpointsBroken = false;
 
-=======
-    int ttlDurationInDays = 1;
-
-    int errorCode;
-    boolean isGetAdminTokenBroken = false;
-    boolean isGetGroupsBroken = false;
-    boolean isValidateClientTokenBroken = false;
-    boolean isGetEndpointsBroken = false;
-
->>>>>>> fc1b968f
     def client_token = 'this-is-the-token';
     def client_tenant = 'this-is-the-tenant';
     def client_username = 'username';
@@ -67,12 +56,6 @@
             }
         }
 
-<<<<<<< HEAD
-=======
-        def now = new DateTime()
-        def nowPlusOneDay = now.plusDays(ttlDurationInDays)
-
->>>>>>> fc1b968f
         def params = [:]
 
         // default response code and message
@@ -101,7 +84,6 @@
         }
     }
 
-<<<<<<< HEAD
     String getExpires() {
 
 
@@ -126,8 +108,6 @@
         }
     }
 
-=======
->>>>>>> fc1b968f
     Response handleValidateTokenCall(Request request) {
         validateTokenCount += 1
 
@@ -135,24 +115,12 @@
             return new Response(this.errorCode);
         }
 
-<<<<<<< HEAD
         def params = [
-            expires: getExpires(),
-            userid: client_userid,
-            username: client_username,
-            tenant: client_tenant,
-            token: client_token
-=======
-        def now = new DateTime()
-        def nowPlusOneDay = now.plusDays(ttlDurationInDays)
-
-        def params = [
-                expires: nowPlusOneDay.toString(DATE_FORMAT),
+                expires: getExpires(),
                 userid: client_userid,
                 username: client_username,
                 tenant: client_tenant,
                 token: client_token
->>>>>>> fc1b968f
         ];
 
         return handleTokenCallBase(request, params);
@@ -192,12 +160,11 @@
             } else {
                 template = identityFailureJsonTemplate
             }
-<<<<<<< HEAD
-=======
         }
 
         def body = templateEngine.createTemplate(template).make(params)
 
+        //println body
         return new Response(code, null, headers, body)
     }
 
@@ -216,11 +183,8 @@
             }
         }
 
-        def now = new DateTime()
-        def nowPlusOneDay = now.plusDays(1)
-
         def params = [
-                expires: nowPlusOneDay.toString(DATE_FORMAT),
+                expires: getExpires(),
                 userid: client_userid,
                 username: client_username,
                 tenant: client_tenant,
@@ -240,52 +204,6 @@
             template = groupsXmlTemplate
         } else {
             template = groupsJsonTemplate
->>>>>>> fc1b968f
-        }
-
-        def body = templateEngine.createTemplate(template).make(params)
-
-<<<<<<< HEAD
-        //println body
-        return new Response(code, null, headers, body)
-    }
-
-    Response handleGroupsCall(Request request) {
-        groupsCount += 1
-
-        if (this.isGetGroupsBroken) {
-            return new Response(this.errorCode);
-        }
-
-        def xml = false
-
-        request.headers.findAll('Accept').each { values ->
-            if (values.contains('application/xml')) {
-                xml = true
-            }
-        }
-
-        def params = [
-            expires: getExpires(),
-            userid: client_userid,
-            username: client_username,
-            tenant: client_tenant,
-            token: client_token
-        ]
-
-        def template;
-        def headers = ['Connection': 'close'];
-
-        if (xml) {
-            headers.put('Content-type', 'application/xml')
-        } else {
-            headers.put('Content-type', 'application/json')
-        }
-
-        if (xml) {
-            template = groupsXmlTemplate
-        } else {
-            template = groupsJsonTemplate
         }
 
         def body = templateEngine.createTemplate(template).make(params)
@@ -301,68 +219,7 @@
         }
 
         def params = [
-            expires: getExpires(),
-            userid: admin_userid,
-            username: admin_username,
-            tenant: admin_tenant,
-            token: admin_token
-        ];
-
-        return handleTokenCallBase(request, params);
-    }
-
-    Response handleEndpointsCall(Request request) {
-        endpointsCount += 1;
-
-        if (this.isGetEndpointsBroken) {
-            return new Response(this.errorCode);
-        }
-
-        def xml = false
-
-        request.headers.findAll('Accept').each { values ->
-            if (values.contains('application/xml')) {
-                xml = true
-            }
-        }
-
-        def code;
-        def template;
-        def headers = ['Connection': 'close'];
-
-        if (xml) {
-            headers.put('Content-type', 'application/xml')
-            template = this.identityEndpointXmlTemplate;
-        } else {
-            headers.put('Content-type', 'application/json')
-            template = this.identityEndpointJsonTemplate;
-        }
-
-        def params = [
-            'identity_port': this.port,
-            'token': this.client_token,
-            'expires': getExpires(),
-            'userid': this.client_userid,
-            'username': this.client_username,
-            'tenant': this.client_tenant,
-            'token': this.client_token,
-            'origin_service_port': this.origin_service_port,
-=======
-        return new Response(200, null, headers, body)
-    }
-
-    Response handleGetAdminTokenCall(Request request) {
-        adminTokenCount += 1
-
-        if (this.isGetAdminTokenBroken) {
-            return new Response(this.errorCode);
-        }
-
-        def now = new DateTime()
-        def nowPlusOneDay = now.plusDays(1)
-
-        def params = [
-                expires: nowPlusOneDay.toString(DATE_FORMAT),
+                expires: getExpires(),
                 userid: admin_userid,
                 username: admin_username,
                 tenant: admin_tenant,
@@ -399,19 +256,15 @@
             template = this.identityEndpointJsonTemplate;
         }
 
-        def now = new DateTime()
-        def nowPlusOneDay = now.plusDays(ttlDurationInDays)
-
         def params = [
                 'identity_port': this.port,
                 'token': this.client_token,
-                'expires': nowPlusOneDay.strftime('%Y-%m-%dT%H:%M:%S%z'),
+                'expires': getExpires(),
                 'userid': this.client_userid,
                 'username': this.client_username,
                 'tenant': this.client_tenant,
                 'token': this.client_token,
                 'origin_service_port': this.origin_service_port,
->>>>>>> fc1b968f
         ];
 
         def body = templateEngine.createTemplate(template).make(params);
@@ -581,11 +434,7 @@
 """
 
     def identityEndpointsJsonTemplate =
-<<<<<<< HEAD
-"""{
-=======
         """{
->>>>>>> fc1b968f
     "endpoints_links": [
         {
             "href": "http://localhost:\${identity_port}/tokens/\${token}/endpoints?'marker=5&limit=10'",
@@ -617,11 +466,7 @@
 }"""
 
     def identityEndpointXmlTemplate =
-<<<<<<< HEAD
-"""<?xml version="1.0" encoding="UTF-8" standalone="yes"?>
-=======
         """<?xml version="1.0" encoding="UTF-8" standalone="yes"?>
->>>>>>> fc1b968f
 <endpoints xmlns="http://docs.openstack.org/identity/api/v2.0"
            xmlns:ns2="http://www.w3.org/2005/Atom"
            xmlns:os-ksadm="http://docs.openstack.org/identity/api/ext/OS-KSADM/v1.0"
