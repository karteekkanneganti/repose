--- conflicted
+++ resolved
@@ -29,13 +29,6 @@
      */
     def tokenExpiresAt = null;
 
-<<<<<<< HEAD
-    def validateCode = 200
-    def groupCode = 200
-    def adminCode = 200
-
-    def templateEngine = new SimpleTemplateEngine()
-=======
     int errorCode;
     boolean isGetAdminTokenBroken = false;
     boolean isGetGroupsBroken = false;
@@ -52,7 +45,6 @@
     def admin_userid = 67890;
 
     def templateEngine = new SimpleTemplateEngine();
->>>>>>> 8e06bb61
 
 
     def handler = { Request request ->
@@ -65,13 +57,12 @@
         }
 
         def params = [:]
-        def message
+
         // default response code and message
         def template
         def headers = ['Connection': 'close']
-        def code
-
-        message = "OK"
+        def code = 200
+        def message = 'OK'
         if (xml) {
             template = identitySuccessXmlTemplate
             headers.put('Content-type', 'application/xml')
@@ -80,75 +71,6 @@
             headers.put('Content-type', 'application/json')
         }
 
-<<<<<<< HEAD
-        switch (request.method) {
-
-            case "GET":
-                if (request.path.contains("tokens")) {   // validate token
-
-                    validateTokenCount += 1
-                    code = validateCode
-                    params = [
-                            expires: nowPlusTTL.toString(DATE_FORMAT),
-                            userid: client_userid,
-                            username: client_username,
-                            tenant: client_tenant,
-                            token: client_token
-                    ]
-                } else { //get groups
-                    code = groupCode
-                    if (xml)
-                        template = groupsXmlTemplate
-                    else
-                        template = groupsJsonTemplate
-                }
-                break
-            case "POST":             //get token
-                code = adminCode
-                params = [
-                        expires: nowPlusTTL.toString(DATE_FORMAT),
-                        userid: admin_userid,
-                        username: admin_username,
-                        tenant: admin_tenant,
-                        token: admin_token
-                ]
-                break
-            default:
-                throw new UnsupportedOperationException('Unknown request: %r' % request)
-
-        }
-
-        if (code != 200) {
-            switch (code) {
-
-                case 503:
-                    message = "Service Unavailable"
-                    template = ""
-                    break
-                case 500:
-                    message = "Internal Server Error"
-                    template = ""
-                    break
-                case 413:
-                    message = "Request Entity Too Large"
-                    template = ""
-                    break
-                case 404:
-                    message = "Not Found"
-                    template = xml ? identityFailureXmlTemplate : identityFailureJsonTemplate
-                    break
-                case 401:
-                    message = "Unauthorized"
-                    template = xml ? identityUnauthorizedXmlTemplate : identityUnauthorizedJsonTemplate
-                    break
-                case 400:
-                    message = "Bad Request"
-                    template = ""
-                    break
-                default:
-                    message= ""
-                    template = ""
-=======
         if (request.method == "POST") {
             return handleGetAdminTokenCall(request);
         } else if (request.method == "GET" && request.path.contains("tokens")) {
@@ -237,11 +159,8 @@
                 template = identityFailureXmlTemplate
             } else {
                 template = identityFailureJsonTemplate
->>>>>>> 8e06bb61
-            }
-        }
-
-
+            }
+        }
 
         def body = templateEngine.createTemplate(template).make(params)
 
@@ -353,22 +272,6 @@
     }
 
 
-
-    def identityUnauthorizedJsonTemplate =
-        """{
-    "unauthorized": {
-        "code": 401,
-        "message": "No valid token provided. Please use the 'X-Auth-Token' header with a valid token."
-    }
-}
-"""
-
-    def identityUnauthorizedXmlTemplate =
-        """<?xml version="1.0" encoding="UTF-8" standalone="yes"?>
-<unauthorized xmlns="http://docs.openstack.org/identity/api/v2.0" xmlns:ns2="http://docs.openstack.org/identity/api/ext/OS-KSADM/v1.0" code="401">
-  <message>No valid token provided. Please use the 'X-Auth-Token' header with a valid token.</message>
-</unauthorized>
-"""
 
     def groupsJsonTemplate =
         """{
