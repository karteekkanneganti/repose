package features.filters.clientauthn

import groovy.text.SimpleTemplateEngine
import org.joda.time.DateTime
import org.rackspace.gdeproxy.Request
import org.rackspace.gdeproxy.Response

/**
 * Simulates responses from an Identity Service
 */
class IdentityServiceResponseSimulator {

<<<<<<< HEAD
    final String DATE_FORMAT = "yyyy-MM-dd'T'HH:mm:ss'Z'";
    boolean ok = true;
    int validateTokenCount = 0;
    int groupsCount = 0;
    int adminTokenCount = 0;
    int endpointsCount = 0;
=======
    final String DATE_FORMAT = "yyyy-MM-dd'T'HH:mm:ss'Z'"
    boolean ok = true
    int validateTokenCount = 0
    int ttlDurationInDays = 1
>>>>>>> 22082fd5

    int errorCode;
    boolean isGetAdminTokenBroken = false;
    boolean isGetGroupsBroken = false;
    boolean isValidateClientTokenBroken = false;
    boolean isGetEndpointsBroken = false;

    def client_token = 'this-is-the-token';
    def client_tenant = 'this-is-the-tenant';
    def client_username = 'username';
    def client_userid = 12345;
    def admin_token = 'this-is-the-admin-token';
    def admin_tenant = 'this-is-the-admin-tenant';
    def admin_username = 'admin_username';
    def admin_userid = 67890;

    def templateEngine = new SimpleTemplateEngine();


    def handler = { Request request ->
        def xml = false

        request.headers.findAll('Accept').each { values ->
            if (values.contains('application/xml')) {
                xml = true
            }
        }

        def now = new DateTime()
        def nowPlusTTL = now.plusDays(ttlDurationInDays)

        def params = [:]

        // default response code and message
        def template
        def headers = ['Connection': 'close']
        def code = 200
        def message = 'OK'
        if (xml) {
            template = identitySuccessXmlTemplate
            headers.put('Content-type', 'application/xml')
        } else {
            template = identitySuccessJsonTemplate
            headers.put('Content-type', 'application/json')
        }

<<<<<<< HEAD
        if (request.method == "POST") {
            return handleGetAdminTokenCall(request);
        } else if (request.method == "GET" && request.path.contains("tokens")) {
            return handleValidateTokenCall(request);
        } else if (request.method == "GET" && request.path.contains("endpoints")) {
            return handleEndpointsCall(request);
        } else if (request.method == "GET") {
            return handleGroupsCall(request);
        } else {
            throw new UnsupportedOperationException('Unknown request: %r' % request)
        }
    }

    Response handleValidateTokenCall(Request request) {
        validateTokenCount += 1

        if (this.isValidateClientTokenBroken) {
            return new Response(this.errorCode);
        }

        def now = new DateTime()
        def nowPlusOneDay = now.plusDays(1)

        def params = [
            expires: nowPlusOneDay.toString(DATE_FORMAT),
            userid: client_userid,
            username: client_username,
            tenant: client_tenant,
            token: client_token
        ];

        return handleTokenCallBase(request, params);
    }

    Response handleTokenCallBase(Request request, params) {

        def xml = false

        request.headers.findAll('Accept').each { values ->
            if (values.contains('application/xml')) {
                xml = true
            }
        }

        def code;
        def template;
        def headers = ['Connection': 'close'];

        if (xml) {
            headers.put('Content-type', 'application/xml')
        } else {
            headers.put('Content-type', 'application/json')
        }

        if (ok) {
            code = 200;
            if (xml) {
                template = identitySuccessXmlTemplate
            } else {
                template = identitySuccessJsonTemplate
            }
        } else {
            code = 404
            if (xml) {
                template = identityFailureXmlTemplate
            } else {
                template = identityFailureJsonTemplate
            }
        }

        def body = templateEngine.createTemplate(template).make(params)

        return new Response(code, null, headers, body)
    }

    Response handleGroupsCall(Request request) {
        groupsCount += 1

        if (this.isGetGroupsBroken) {
            return new Response(this.errorCode);
        }

        def xml = false

        request.headers.findAll('Accept').each { values ->
            if (values.contains('application/xml')) {
                xml = true
            }
        }

        def now = new DateTime()
        def nowPlusOneDay = now.plusDays(1)

        def params = [
            expires: nowPlusOneDay.toString(DATE_FORMAT),
            userid: client_userid,
            username: client_username,
            tenant: client_tenant,
            token: client_token
        ]

        def template;
        def headers = ['Connection': 'close'];

        if (xml) {
            headers.put('Content-type', 'application/xml')
        } else {
            headers.put('Content-type', 'application/json')
        }

        if (xml) {
            template = groupsXmlTemplate
        } else {
            template = groupsJsonTemplate
=======
        switch (request.method) {

            case "GET":
                if (request.path.contains("tokens")) {
                    validateTokenCount += 1

                    params = [
                            expires: nowPlusTTL.toString(DATE_FORMAT),
                            userid: client_userid,
                            username: client_username,
                            tenant: client_tenant,
                            token: client_token
                    ]

                    if (!ok) {
                        code = 404
                        message = 'Not Found'
                        if (xml)
                            template = identityFailureXmlTemplate
                        else
                            template = identityFailureJsonTemplate
                    }
                } else {
                    if (xml)
                        template = groupsXmlTemplate
                    else
                        template = groupsJsonTemplate
                }
                break
            case "POST":
                params = [
                        expires: nowPlusTTL.toString(DATE_FORMAT),
                        userid: admin_userid,
                        username: admin_username,
                        tenant: admin_tenant,
                        token: admin_token
                ]
                break
            default:
                throw new UnsupportedOperationException('Unknown request: %r' % request)
>>>>>>> 22082fd5
        }

        def body = templateEngine.createTemplate(template).make(params)

<<<<<<< HEAD
        return new Response(200, null, headers, body)
    }

    Response handleGetAdminTokenCall(Request request) {
        adminTokenCount += 1

        if (this.isGetAdminTokenBroken) {
            return new Response(this.errorCode);
        }

        def now = new DateTime()
        def nowPlusOneDay = now.plusDays(1)

        def params = [
            expires: nowPlusOneDay.toString(DATE_FORMAT),
            userid: admin_userid,
            username: admin_username,
            tenant: admin_tenant,
            token: admin_token
        ];
=======
        println body
        return new Response(code, message, headers, body)
>>>>>>> 22082fd5

        return handleTokenCallBase(request, params);
    }

    Response handleEndpointsCall(Request request) {
        endpointsCount += 1;

        if (this.isGetEndpointsBroken) {
            return new Response(this.errorCode);
        }

        def xml = false

        request.headers.findAll('Accept').each { values ->
            if (values.contains('application/xml')) {
                xml = true
            }
        }

        def code;
        def template;
        def headers = ['Connection': 'close'];

        if (xml) {
            headers.put('Content-type', 'application/xml')
            template = this.identityEndpointXmlTemplate;
        } else {
            headers.put('Content-type', 'application/json')
            template = this.identityEndpointJsonTemplate;
        }

        def now = new DateTime()
        def nowPlusOneDay = now.plusDays(1)

        def params = [
            'identity_port': this.port,
            'token': this.client_token,
            'expires': nowPlusOneDay.strftime('%Y-%m-%dT%H:%M:%S%z'),
            'userid': this.client_userid,
            'username': this.client_username,
            'tenant': this.client_tenant,
            'token': this.client_token,
            'origin_service_port': this.origin_service_port,
        ];

        def body = templateEngine.createTemplate(template).make(params);
        return new Response(200, null, headers, body);
    }

    def groupsJsonTemplate =
"""{
  "RAX-KSGRP:groups": [
    {
        "id": "0",
        "description": "Default Limits",
        "name": "Default"
    }
  ]
}
"""

    def groupsXmlTemplate =
"""<?xml version="1.0" encoding="UTF-8" standalone="yes"?>
<groups xmlns="http://docs.rackspace.com/identity/api/ext/RAX-KSGRP/v1.0">
    <group id="0" name="Default">
        <description>Default Limits</description>
    </group>
</groups>
"""

    def identityFailureJsonTemplate =
"""{
   "itemNotFound" : {
      "message" : "Invalid Token, not found.",
      "code" : 404
   }
}
"""

    def identityFailureXmlTemplate =
"""<?xml version="1.0" encoding="UTF-8" standalone="yes"?>
<itemNotFound xmlns="http://docs.openstack.org/identity/api/v2.0"
              xmlns:ns2="http://docs.openstack.org/identity/api/ext/OS-KSADM/v1.0"
              code="404">
  <message>Invalid Token, not found.</message>
</itemNotFound>
"""

    def identitySuccessJsonTemplate =
"""{
   "access" : {
      "serviceCatalog" : [
         {
            "name" : "cloudFilesCDN",
            "type" : "rax:object-cdn",
            "endpoints" : [
               {
                  "publicURL" : "https://cdn.stg.clouddrive.com/v1/\${tenant}",
                  "tenantId" : "\${tenant}",
                  "region" : "DFW"
               },
               {
                  "publicURL" : "https://cdn.stg.clouddrive.com/v1/\${tenant}",
                  "tenantId" : "\${tenant}",
                  "region" : "ORD"
               }
            ]
         },
         {
            "name" : "cloudFiles",
            "type" : "object-store",
            "endpoints" : [
               {
                  "internalURL" : "https://snet-storage.stg.swift.racklabs.com/v1/\${tenant}",
                  "publicURL" : "https://storage.stg.swift.racklabs.com/v1/\${tenant}",
                  "tenantId" : "\${tenant}",
                  "region" : "ORD"
               },
               {
                  "internalURL" : "https://snet-storage.stg.swift.racklabs.com/v1/\${tenant}",
                  "publicURL" : "https://storage.stg.swift.racklabs.com/v1/\${tenant}",
                  "tenantId" : "\${tenant}",
                  "region" : "DFW"
               }
            ]
         }
      ],
      "user" : {
         "roles" : [
            {
               "tenantId" : "\${tenant}",
               "name" : "compute:default",
               "id" : "684",
               "description" : "A Role that allows a user access to keystone Service methods"
            },
            {
               "name" : "identity:admin",
               "id" : "1",
               "description" : "Admin Role."
            }
         ],
         "RAX-AUTH:defaultRegion" : "the-default-region",
         "name" : "\${username}",
         "id" : "\${userid}"
      },
      "token" : {
         "tenant" : {
            "name" : "\${tenant}",
            "id" : "\${tenant}"
         },
         "id" : "\${token}",
         "expires" : "\${expires}"
      }
   }
}
"""

    def identitySuccessXmlTemplate =
"""<?xml version="1.0" encoding="UTF-8" standalone="yes"?>
<access xmlns="http://docs.openstack.org/identity/api/v2.0"
        xmlns:os-ksadm="http://docs.openstack.org/identity/api/ext/OS-KSADM/v1.0"
        xmlns:os-ksec2="http://docs.openstack.org/identity/api/ext/OS-KSEC2/v1.0"
        xmlns:rax-ksqa="http://docs.rackspace.com/identity/api/ext/RAX-KSQA/v1.0"
        xmlns:rax-kskey="http://docs.rackspace.com/identity/api/ext/RAX-KSKEY/v1.0">
    <token id="\${token}"
           expires="\${expires}">
        <tenant id="\${tenant}"
                name="\${tenant}"/>
    </token>
    <user xmlns:rax-auth="http://docs.rackspace.com/identity/api/ext/RAX-AUTH/v1.0"
          id="\${userid}"
          name="\${username}"
          rax-auth:defaultRegion="the-default-region">
        <roles>
            <role id="684"
                  name="compute:default"
                  description="A Role that allows a user access to keystone Service methods"
                  serviceId="0000000000000000000000000000000000000001"
                  tenantId="12345"/>
            <role id="5"
                  name="object-store:default"
                  description="A Role that allows a user access to keystone Service methods"
                  serviceId="0000000000000000000000000000000000000002"
                  tenantId="12345"/>
        </roles>
    </user>
    <serviceCatalog>
        <service type="rax:object-cdn"
                 name="cloudFilesCDN">
            <endpoint region="DFW"
                      tenantId="\${tenant}"
                      publicURL="https://cdn.stg.clouddrive.com/v1/\${tenant}"/>
            <endpoint region="ORD"
                      tenantId="\${tenant}"
                      publicURL="https://cdn.stg.clouddrive.com/v1/\${tenant}"/>
        </service>
        <service type="object-store"
                 name="cloudFiles">
            <endpoint region="ORD"
                      tenantId="\${tenant}"
                      publicURL="https://storage.stg.swift.racklabs.com/v1/\${tenant}"
                      internalURL="https://snet-storage.stg.swift.racklabs.com/v1/\${tenant}"/>
            <endpoint region="DFW"
                      tenantId="\${tenant}"
                      publicURL="https://storage.stg.swift.racklabs.com/v1/\${tenant}"
                      internalURL="https://snet-storage.stg.swift.racklabs.com/v1/\${tenant}"/>
        </service>
    </serviceCatalog>
</access>
"""

    def identityEndpointsJsonTemplate =
"""{
    "endpoints_links": [
        {
            "href": "http://localhost:\${identity_port}/tokens/\${token}/endpoints?'marker=5&limit=10'",
            "rel": "next"
        }
    ],
    "endpoints": [
        {
            "internalURL": "http://localhost:\${origin_service_port}/v1/AUTH_1",
            "name": "swift",
            "adminURL": "http://localhost:\${origin_service_port}/",
            "region": "RegionOne",
            "tenantId": 1,
            "type": "object-store",
            "id": 1,
            "publicURL": "http://localhost:\${origin_service_port}/"
        },
        {
            "internalURL": "http://localhost:\${origin_service_port}/",
            "name": "nova_compat",
            "adminURL": "http://localhost:\${origin_service_port}/",
            "region": "RegionOne",
            "tenantId": 1,
            "type": "compute",
            "id": 2,
            "publicURL": "http://localhost:\${origin_service_port}/"
        }
    ]
}"""

    def identityEndpointXmlTemplate =
"""<?xml version="1.0" encoding="UTF-8" standalone="yes"?>
<endpoints xmlns="http://docs.openstack.org/identity/api/v2.0"
           xmlns:ns2="http://www.w3.org/2005/Atom"
           xmlns:os-ksadm="http://docs.openstack.org/identity/api/ext/OS-KSADM/v1.0"
           xmlns:rax-ksqa="http://docs.rackspace.com/identity/api/ext/RAX-KSQA/v1.0"
           xmlns:rax-kskey="http://docs.rackspace.com/identity/api/ext/RAX-KSKEY/v1.0"
           xmlns:os-ksec2="http://docs.openstack.org/identity/api/ext/OS-KSEC2/v1.0"
           xmlns:rax-auth="http://docs.rackspace.com/identity/api/ext/RAX-AUTH/v1.0">
  <endpoint id="1"
            type="object-store"
            name="swift"
            region="RegionOne"
            publicURL="http://localhost:\${origin_service_port}/\${tenant}"
            internalURL="http://localhost:\${origin_service_port}/\${tenant}"
            adminURL="http://localhost:\${origin_service_port}/\${tenant}"
            tenantId="\${tenant}"/>
  <endpoint id="2"
            type="compute"
            name="nova_compat"
            region="RegionOne"
            publicURL="http://localhost:\${origin_service_port}/\${tenant}"
            internalURL="http://localhost:\${origin_service_port}/\${tenant}"
            adminURL="http://localhost:\${origin_service_port}/\${tenant}"
            tenantId="\${tenant}"/>
</endpoints>"""

}<|MERGE_RESOLUTION|>--- conflicted
+++ resolved
@@ -10,19 +10,13 @@
  */
 class IdentityServiceResponseSimulator {
 
-<<<<<<< HEAD
     final String DATE_FORMAT = "yyyy-MM-dd'T'HH:mm:ss'Z'";
     boolean ok = true;
     int validateTokenCount = 0;
     int groupsCount = 0;
     int adminTokenCount = 0;
     int endpointsCount = 0;
-=======
-    final String DATE_FORMAT = "yyyy-MM-dd'T'HH:mm:ss'Z'"
-    boolean ok = true
-    int validateTokenCount = 0
-    int ttlDurationInDays = 1
->>>>>>> 22082fd5
+    int ttlDurationInDays = 1;
 
     int errorCode;
     boolean isGetAdminTokenBroken = false;
@@ -52,7 +46,7 @@
         }
 
         def now = new DateTime()
-        def nowPlusTTL = now.plusDays(ttlDurationInDays)
+        def nowPlusOneDay = now.plusDays(ttlDurationInDays)
 
         def params = [:]
 
@@ -69,7 +63,6 @@
             headers.put('Content-type', 'application/json')
         }
 
-<<<<<<< HEAD
         if (request.method == "POST") {
             return handleGetAdminTokenCall(request);
         } else if (request.method == "GET" && request.path.contains("tokens")) {
@@ -91,14 +84,14 @@
         }
 
         def now = new DateTime()
-        def nowPlusOneDay = now.plusDays(1)
+        def nowPlusOneDay = now.plusDays(ttlDurationInDays)
 
         def params = [
-            expires: nowPlusOneDay.toString(DATE_FORMAT),
-            userid: client_userid,
-            username: client_username,
-            tenant: client_tenant,
-            token: client_token
+                expires: nowPlusOneDay.toString(DATE_FORMAT),
+                userid: client_userid,
+                username: client_username,
+                tenant: client_tenant,
+                token: client_token
         ];
 
         return handleTokenCallBase(request, params);
@@ -164,11 +157,11 @@
         def nowPlusOneDay = now.plusDays(1)
 
         def params = [
-            expires: nowPlusOneDay.toString(DATE_FORMAT),
-            userid: client_userid,
-            username: client_username,
-            tenant: client_tenant,
-            token: client_token
+                expires: nowPlusOneDay.toString(DATE_FORMAT),
+                userid: client_userid,
+                username: client_username,
+                tenant: client_tenant,
+                token: client_token
         ]
 
         def template;
@@ -184,53 +177,10 @@
             template = groupsXmlTemplate
         } else {
             template = groupsJsonTemplate
-=======
-        switch (request.method) {
-
-            case "GET":
-                if (request.path.contains("tokens")) {
-                    validateTokenCount += 1
-
-                    params = [
-                            expires: nowPlusTTL.toString(DATE_FORMAT),
-                            userid: client_userid,
-                            username: client_username,
-                            tenant: client_tenant,
-                            token: client_token
-                    ]
-
-                    if (!ok) {
-                        code = 404
-                        message = 'Not Found'
-                        if (xml)
-                            template = identityFailureXmlTemplate
-                        else
-                            template = identityFailureJsonTemplate
-                    }
-                } else {
-                    if (xml)
-                        template = groupsXmlTemplate
-                    else
-                        template = groupsJsonTemplate
-                }
-                break
-            case "POST":
-                params = [
-                        expires: nowPlusTTL.toString(DATE_FORMAT),
-                        userid: admin_userid,
-                        username: admin_username,
-                        tenant: admin_tenant,
-                        token: admin_token
-                ]
-                break
-            default:
-                throw new UnsupportedOperationException('Unknown request: %r' % request)
->>>>>>> 22082fd5
         }
 
         def body = templateEngine.createTemplate(template).make(params)
 
-<<<<<<< HEAD
         return new Response(200, null, headers, body)
     }
 
@@ -245,16 +195,12 @@
         def nowPlusOneDay = now.plusDays(1)
 
         def params = [
-            expires: nowPlusOneDay.toString(DATE_FORMAT),
-            userid: admin_userid,
-            username: admin_username,
-            tenant: admin_tenant,
-            token: admin_token
+                expires: nowPlusOneDay.toString(DATE_FORMAT),
+                userid: admin_userid,
+                username: admin_username,
+                tenant: admin_tenant,
+                token: admin_token
         ];
-=======
-        println body
-        return new Response(code, message, headers, body)
->>>>>>> 22082fd5
 
         return handleTokenCallBase(request, params);
     }
@@ -287,17 +233,17 @@
         }
 
         def now = new DateTime()
-        def nowPlusOneDay = now.plusDays(1)
+        def nowPlusOneDay = now.plusDays(ttlDurationInDays)
 
         def params = [
-            'identity_port': this.port,
-            'token': this.client_token,
-            'expires': nowPlusOneDay.strftime('%Y-%m-%dT%H:%M:%S%z'),
-            'userid': this.client_userid,
-            'username': this.client_username,
-            'tenant': this.client_tenant,
-            'token': this.client_token,
-            'origin_service_port': this.origin_service_port,
+                'identity_port': this.port,
+                'token': this.client_token,
+                'expires': nowPlusOneDay.strftime('%Y-%m-%dT%H:%M:%S%z'),
+                'userid': this.client_userid,
+                'username': this.client_username,
+                'tenant': this.client_tenant,
+                'token': this.client_token,
+                'origin_service_port': this.origin_service_port,
         ];
 
         def body = templateEngine.createTemplate(template).make(params);
@@ -305,7 +251,7 @@
     }
 
     def groupsJsonTemplate =
-"""{
+        """{
   "RAX-KSGRP:groups": [
     {
         "id": "0",
@@ -317,7 +263,7 @@
 """
 
     def groupsXmlTemplate =
-"""<?xml version="1.0" encoding="UTF-8" standalone="yes"?>
+        """<?xml version="1.0" encoding="UTF-8" standalone="yes"?>
 <groups xmlns="http://docs.rackspace.com/identity/api/ext/RAX-KSGRP/v1.0">
     <group id="0" name="Default">
         <description>Default Limits</description>
@@ -326,7 +272,7 @@
 """
 
     def identityFailureJsonTemplate =
-"""{
+        """{
    "itemNotFound" : {
       "message" : "Invalid Token, not found.",
       "code" : 404
@@ -335,7 +281,7 @@
 """
 
     def identityFailureXmlTemplate =
-"""<?xml version="1.0" encoding="UTF-8" standalone="yes"?>
+        """<?xml version="1.0" encoding="UTF-8" standalone="yes"?>
 <itemNotFound xmlns="http://docs.openstack.org/identity/api/v2.0"
               xmlns:ns2="http://docs.openstack.org/identity/api/ext/OS-KSADM/v1.0"
               code="404">
@@ -344,7 +290,7 @@
 """
 
     def identitySuccessJsonTemplate =
-"""{
+        """{
    "access" : {
       "serviceCatalog" : [
          {
@@ -413,7 +359,7 @@
 """
 
     def identitySuccessXmlTemplate =
-"""<?xml version="1.0" encoding="UTF-8" standalone="yes"?>
+        """<?xml version="1.0" encoding="UTF-8" standalone="yes"?>
 <access xmlns="http://docs.openstack.org/identity/api/v2.0"
         xmlns:os-ksadm="http://docs.openstack.org/identity/api/ext/OS-KSADM/v1.0"
         xmlns:os-ksec2="http://docs.openstack.org/identity/api/ext/OS-KSEC2/v1.0"
@@ -467,7 +413,7 @@
 """
 
     def identityEndpointsJsonTemplate =
-"""{
+        """{
     "endpoints_links": [
         {
             "href": "http://localhost:\${identity_port}/tokens/\${token}/endpoints?'marker=5&limit=10'",
@@ -499,7 +445,7 @@
 }"""
 
     def identityEndpointXmlTemplate =
-"""<?xml version="1.0" encoding="UTF-8" standalone="yes"?>
+        """<?xml version="1.0" encoding="UTF-8" standalone="yes"?>
 <endpoints xmlns="http://docs.openstack.org/identity/api/v2.0"
            xmlns:ns2="http://www.w3.org/2005/Atom"
            xmlns:os-ksadm="http://docs.openstack.org/identity/api/ext/OS-KSADM/v1.0"
