--- conflicted
+++ resolved
@@ -13,19 +13,12 @@
  */
 class IdentityServiceResponseSimulator {
 
-<<<<<<< HEAD
     final String DATE_FORMAT = "yyyy-MM-dd'T'HH:mm:ss'Z'";
     boolean ok = true;
     int validateTokenCount = 0;
     int groupsCount = 0;
     int adminTokenCount = 0;
     int endpointsCount = 0;
-=======
-    final String DATE_FORMAT = "yyyy-MM-dd'T'HH:mm:ss'Z'"
-    boolean ok = true
-    int validateTokenCount = 0
-    int ttlDurationInDays = 1
->>>>>>> e35154aa
 
     /*
      * The tokenExpiresAt field determines when the token expires. Consumers of
@@ -63,12 +56,6 @@
             }
         }
 
-<<<<<<< HEAD
-=======
-        def now = new DateTime()
-        def nowPlusTTL = now.plusDays(ttlDurationInDays)
-
->>>>>>> e35154aa
         def params = [:]
 
         // default response code and message
@@ -84,7 +71,6 @@
             headers.put('Content-type', 'application/json')
         }
 
-<<<<<<< HEAD
         if (request.method == "POST") {
             return handleGetAdminTokenCall(request);
         } else if (request.method == "GET" && request.path.contains("tokens")) {
@@ -118,7 +104,7 @@
 
             def now = new DateTime()
             def nowPlusOneDay = now.plusDays(1)
-            expires = nowPlusOneDay;
+            return nowPlusOneDay;
         }
     }
 
@@ -174,62 +160,16 @@
             } else {
                 template = identityFailureJsonTemplate
             }
-=======
-        switch (request.method) {
-
-            case "GET":
-                if (request.path.contains("tokens")) {
-                    validateTokenCount += 1
-
-                    params = [
-                            expires: nowPlusTTL.toString(DATE_FORMAT),
-                            userid: client_userid,
-                            username: client_username,
-                            tenant: client_tenant,
-                            token: client_token
-                    ]
-
-                    if (!ok) {
-                        code = 404
-                        message = 'Not Found'
-                        if (xml)
-                            template = identityFailureXmlTemplate
-                        else
-                            template = identityFailureJsonTemplate
-                    }
-                } else {
-                    if (xml)
-                        template = groupsXmlTemplate
-                    else
-                        template = groupsJsonTemplate
-                }
-                break
-            case "POST":
-                params = [
-                        expires: nowPlusTTL.toString(DATE_FORMAT),
-                        userid: admin_userid,
-                        username: admin_username,
-                        tenant: admin_tenant,
-                        token: admin_token
-                ]
-                break
-            default:
-                throw new UnsupportedOperationException('Unknown request: %r' % request)
->>>>>>> e35154aa
         }
 
         def body = templateEngine.createTemplate(template).make(params)
 
-<<<<<<< HEAD
+        //println body
         return new Response(code, null, headers, body)
     }
 
     Response handleGroupsCall(Request request) {
         groupsCount += 1
-=======
-        println body
-        return new Response(code, message, headers, body)
->>>>>>> e35154aa
 
         if (this.isGetGroupsBroken) {
             return new Response(this.errorCode);
