package framework

interface ReposeLauncher {

    void start();

    void stop();

<<<<<<< HEAD
    void enableJmx()

=======
>>>>>>> 98d3b24a
    void enableDebug()

    void applyConfigs(String[] configLocations)

    void updateConfigs(String[] configLocations)
}<|MERGE_RESOLUTION|>--- conflicted
+++ resolved
@@ -6,11 +6,6 @@
 
     void stop();
 
-<<<<<<< HEAD
-    void enableJmx()
-
-=======
->>>>>>> 98d3b24a
     void enableDebug()
 
     void applyConfigs(String[] configLocations)
