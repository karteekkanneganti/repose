package framework
import framework.client.jmx.JmxClient
import org.linkedin.util.clock.SystemClock

import static org.linkedin.groovy.util.concurrent.GroovyConcurrentUtils.waitForCondition

class ReposeValveLauncher implements ReposeLauncher {

    def boolean debugEnabled
    def String reposeJar
    def String configDir

    def clock = new SystemClock()

    def reposeEndpoint
    def int shutdownPort

    def JmxClient jmx
    def static int jmxPort = 9001
    def int debugPort = 8005
    def classPaths =[]

    def ReposeConfigurationProvider configurationProvider

    ReposeValveLauncher(ReposeConfigurationProvider configurationProvider, String reposeJar, String reposeEndpoint, String configDir, int shutdownPort) {
        this.configurationProvider = configurationProvider
        this.reposeJar = reposeJar
        this.reposeEndpoint = reposeEndpoint
        this.shutdownPort = shutdownPort
        this.configDir = configDir
    }

    @Override
    void applyConfigs(String[] configLocations) {
        configurationProvider.applyConfigs(configLocations)
    }

    @Override
    void updateConfigs(String[] configLocations) {
        configurationProvider.updateConfigs(configLocations)
    }

    @Override
    void start() {
        killIfUp()

        def jmxprops = ""
        def debugProps = ""
        def classPath = ""

        if (debugEnabled) {
            debugProps = "-Xdebug -Xrunjdwp:transport=dt_socket,address=${debugPort},server=y,suspend=n"
        }

        jmxPort++
        jmxprops = "-Dcom.sun.management.jmxremote.port=${jmxPort} -Dcom.sun.management.jmxremote.authenticate=false -Dcom.sun.management.jmxremote.ssl=false -Dcom.sun.management.jmxremote.local.only=true"

        if(!classPaths.isEmpty()){
            classPath = "-cp " + (classPaths as Set).join(";")

        }

        def cmd = "java ${classPath} ${debugProps} ${jmxprops} -jar ${reposeJar} -s ${shutdownPort} -c ${configDir} start"
        println("Starting repose: ${cmd}")

        def th = new Thread({cmd.execute()});

        th.run()
        th.join()

        def jmxUrl = "service:jmx:rmi:///jndi/rmi://localhost:${jmxPort}/jmxrmi"

        waitForCondition(clock, '15s', '1s') {
            connectViaJmxRemote(jmxUrl)
        }

        print("Waiting for repose to start")
        waitForCondition(clock, '60s', '1s', {
            isFilterChainInitialized()
        })
    }

    def connectViaJmxRemote(jmxUrl) {
        try {
            jmx = new JmxClient(jmxUrl)
            return true
        } catch (Exception ex) {
            return false
        }
    }


    @Override
    void stop() {
        def cmd = "java -jar ${reposeJar} -s ${shutdownPort} stop"
        println("Stopping repose: ${cmd}")

        cmd.execute();
        waitForCondition(clock, '15s', '1s', {
            !isFilterChainInitialized()
        })
    }

    @Override
    void enableDebug() {
        this.debugEnabled = true
    }

<<<<<<< HEAD
    @Override
    void addToClassPath(String path){
        classPaths.add(path)
    }

    private boolean isAvailable() {
=======
    private boolean isFilterChainInitialized() {
        print('.')
>>>>>>> fbf10648

        // First query for the mbean.  The name of the mbean is partially configurable, so search for a match.
        def HashSet cfgBean = jmx.getMBeans("*com.rackspace.papi.jmx:type=ConfigurationInformation")
        if (cfgBean == null || cfgBean.isEmpty()) {
            return false
        }

        def ArrayList filterchain = jmx.getMBeanAttribute(cfgBean.iterator().next().name.toString(), "FilterChain")

        if (filterchain == null || filterchain.isEmpty()) {
            return false
        }

        def initialized = true

        filterchain.each { data ->
            if (data."successfully initialized" == false) {
                initialized=false
            }
        }

        return initialized
    }

    private String getJvmProcesses() {
        def runningJvms = "jps".execute()
        runningJvms.waitFor()

        return runningJvms.in.text
    }

    private boolean isUp() {
        return getJvmProcesses().contains("repose-valve.jar")
    }

    private void killIfUp() {
        String processes = getJvmProcesses()
        def regex = /(\d*) repose-valve.jar/
        def matcher = ( processes =~ regex )
        if (matcher.size() > 0) {
            String pid = matcher[0][1]

            if (!pid.isEmpty()) {
                println("Killing running repose-valve process: " + pid)
                Runtime rt = Runtime.getRuntime();
                if (System.getProperty("os.name").toLowerCase().indexOf("windows") > -1)
                    rt.exec("taskkill " + pid.toInteger());
                else
                    rt.exec("kill -9 " + pid.toInteger());
            }
        }
    }


}<|MERGE_RESOLUTION|>--- conflicted
+++ resolved
@@ -106,17 +106,13 @@
         this.debugEnabled = true
     }
 
-<<<<<<< HEAD
     @Override
     void addToClassPath(String path){
         classPaths.add(path)
     }
 
-    private boolean isAvailable() {
-=======
     private boolean isFilterChainInitialized() {
         print('.')
->>>>>>> fbf10648
 
         // First query for the mbean.  The name of the mbean is partially configurable, so search for a match.
         def HashSet cfgBean = jmx.getMBeans("*com.rackspace.papi.jmx:type=ConfigurationInformation")
