--- conflicted
+++ resolved
@@ -63,7 +63,6 @@
         this.start([:])
     }
     void start(Map params) {
-<<<<<<< HEAD
 
         boolean killOthersBeforeStarting = true
         if (params.containsKey("killOthersBeforeStarting")) {
@@ -74,18 +73,6 @@
             waitOnJmxAfterStarting = params.waitOnJmxAfterStarting
         }
 
-
-=======
-
-        boolean killOthersBeforeStarting = true
-        if (params.containsKey("killOthersBeforeStarting")) {
-            killOthersBeforeStarting = params.killOthersBeforeStarting
-        }
-        boolean waitOnJmxAfterStarting = true
-        if (params.containsKey("waitOnJmxAfterStarting")) {
-            waitOnJmxAfterStarting = params.waitOnJmxAfterStarting
-        }
-
         start(killOthersBeforeStarting, waitOnJmxAfterStarting)
     }
     void start(boolean killOthersBeforeStarting, boolean waitOnJmxAfterStarting) {
@@ -101,7 +88,6 @@
         }
 
 
->>>>>>> 9db2617f
         if (killOthersBeforeStarting) {
             waitForCondition(clock, '5s', '1s', {
                 killIfUp()
