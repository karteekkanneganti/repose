--- conflicted
+++ resolved
@@ -14,20 +14,20 @@
 
     def reposeEndpoint
     def int shutdownPort
+    def int reposePort
 
     def JmxClient jmx
-<<<<<<< HEAD
-    def boolean jmxEnabled = false
-    def String jmxUrl
-    def int jmxPort = 9001
-=======
     def static int jmxPort = 9001
->>>>>>> 98d3b24a
     def int debugPort = 8005
 
     def ReposeConfigurationProvider configurationProvider
 
-    ReposeValveLauncher(ReposeConfigurationProvider configurationProvider, String reposeJar, String reposeEndpoint, String configDir, int shutdownPort) {
+    ReposeValveLauncher(ReposeConfigurationProvider configurationProvider,
+                        String reposeJar,
+                        String reposeEndpoint,
+                        String configDir,
+                        int reposePort,
+                        int shutdownPort) {
         this.configurationProvider = configurationProvider
         this.reposeJar = reposeJar
         this.reposeEndpoint = reposeEndpoint
@@ -51,24 +51,18 @@
 
         def jmxprops = ""
         def debugProps = ""
-<<<<<<< HEAD
-
-        if (debugEnabled) {
-            debugProps = "-Xdebug -Xrunjdwp:transport=dt_socket,address=${debugPort},server=y,suspend=n"
-        }
-=======
->>>>>>> 98d3b24a
 
         if (debugEnabled) {
             debugProps = "-Xdebug -Xrunjdwp:transport=dt_socket,address=${debugPort},server=y,suspend=n"
         }
 
-<<<<<<< HEAD
-=======
+        if (debugEnabled) {
+            debugProps = "-Xdebug -Xrunjdwp:transport=dt_socket,address=${debugPort},server=y,suspend=n"
+        }
+
         jmxPort++
         jmxprops = "-Dcom.sun.management.jmxremote.port=${jmxPort} -Dcom.sun.management.jmxremote.authenticate=false -Dcom.sun.management.jmxremote.ssl=false -Dcom.sun.management.jmxremote.local.only=true"
 
->>>>>>> 98d3b24a
         def cmd = "java ${debugProps} ${jmxprops} -jar ${reposeJar} -s ${shutdownPort} -c ${configDir} start"
         println("Starting repose: ${cmd}")
 
@@ -84,14 +78,13 @@
         }
 
         print("Waiting for repose to start")
-<<<<<<< HEAD
-        waitForCondition(clock, '30s', '1s', {
-            isAvailable()
-=======
         waitForCondition(clock, '60s', '1s', {
             isFilterChainInitialized()
->>>>>>> 98d3b24a
         })
+
+        // TODO: improve on this.  embedding a sleep for now, but how can we ensure Repose is up and
+        // ready to receive requests without actually sending a request through (skews the metrics if we do)
+        sleep(10000)
     }
 
     def connectViaJmxRemote(jmxUrl) {
@@ -110,20 +103,9 @@
         println("Stopping repose: ${cmd}")
 
         cmd.execute();
-<<<<<<< HEAD
         waitForCondition(clock, '60s', '1s', {
-            !isUp()
-=======
-        waitForCondition(clock, '15s', '1s', {
             !isFilterChainInitialized()
->>>>>>> 98d3b24a
         })
-    }
-
-    @Override
-<<<<<<< HEAD
-    void enableJmx() {
-        this.jmxEnabled = true
     }
 
     @Override
@@ -131,15 +113,13 @@
         this.debugEnabled = true
     }
 
-    private boolean isAvailable() {
-=======
-    void enableDebug() {
-        this.debugEnabled = true
-    }
-
+    /**
+     * TODO: introspect the system model for expected filters in filter chain and validate that they
+     * are all present and accounted for
+     * @return
+     */
     private boolean isFilterChainInitialized() {
         print('.')
->>>>>>> 98d3b24a
 
         // First query for the mbean.  The name of the mbean is partially configurable, so search for a match.
         def HashSet cfgBean = jmx.getMBeans("*com.rackspace.papi.jmx:type=ConfigurationInformation")
@@ -147,10 +127,16 @@
             return false
         }
 
-        def ArrayList filterchain = jmx.getMBeanAttribute(cfgBean.iterator().next().name.toString(), "FilterChain")
+        def String beanName = cfgBean.iterator().next().name.toString()
 
-        if (filterchain == null || filterchain.isEmpty()) {
+        def ArrayList filterchain = jmx.getMBeanAttribute(beanName, "FilterChain")
+
+        if (filterchain == null && !beanName.contains("nofilters")) {
             return false
+        }
+
+        if (beanName.contains("nofilters")) {
+            return true
         }
 
         def initialized = true
@@ -193,37 +179,5 @@
         }
     }
 
-    private String getJvmProcesses() {
-        def runningJvms = "jps".execute()
-        runningJvms.waitFor()
-
-        return runningJvms.in.text
-    }
-
-    /**
-     * TODO: Determine a more foolproof way to verify that the instance of repose is still up and running.
-     * This method prevents us from having more than 1 instance of Repose running in a local environment.
-     * @return
-     */
-    private boolean isUp() {
-        return getJvmProcesses().contains("repose-valve.jar")
-    }
-
-    private void killIfUp() {
-        String processes = getJvmProcesses()
-        def regex = /(\d*) repose-valve.jar/
-        def matcher = ( processes =~ regex )
-
-        if (matcher.size() > 0 && matcher[0].size() > 0) {
-            def pid = matcher[0][1]
-            println("Killing running repose-valve process: " + pid)
-            Runtime rt = Runtime.getRuntime();
-            if (System.getProperty("os.name").toLowerCase().indexOf("windows") > -1)
-                rt.exec("taskkill " + pid.toInteger());
-            else
-                rt.exec("kill -9 " + pid.toInteger());
-        }
-    }
-
 
 }