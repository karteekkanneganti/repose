<?xml version="1.0" encoding="UTF-8"?>
<project xmlns="http://maven.apache.org/POM/4.0.0" xmlns:xsi="http://www.w3.org/2001/XMLSchema-instance"
         xsi:schemaLocation="http://maven.apache.org/POM/4.0.0 http://maven.apache.org/xsd/maven-4.0.0.xsd">
    <modelVersion>4.0.0</modelVersion>

    <parent>
        <groupId>com.rackspace.papi</groupId>
        <artifactId>papi</artifactId>
        <version>2.9.1-SNAPSHOT</version>
    </parent>

    <groupId>com.rackspace.papi</groupId>
    <artifactId>repose-spock-tests</artifactId>
    <version>2.9.1-SNAPSHOT</version>

    <name>Repose Tests - Spock Functional Tests</name>

    <packaging>jar</packaging>

    <properties>
        <groovy.version>2.1.3</groovy.version>
        <spock.version>0.7-groovy-2.0</spock.version>
        <gmaven.version>1.5</gmaven.version>

        <repose.container>valve</repose.container>

        <project.set.dir>${project.basedir}/../../project-set</project.set.dir>

        <repose.valve.dir>${project.set.dir}/core/valve/target</repose.valve.dir>
        <filter.dir>${project.set.dir}/components/filter-bundle/target</filter.dir>
        <filter.extensions.dir>${project.set.dir}/extensions/extensions-filter-bundle/target
        </filter.extensions.dir>

        <repose.valve.jar>repose-valve.jar</repose.valve.jar>
        <filter.ear>filter-bundle-*.ear</filter.ear>
        <filter.extensions.ear>extensions-filter-bundle-*.ear</filter.extensions.ear>

        <repose_port>8888</repose_port>
        <repose_jmx_port>9001</repose_jmx_port>
        <repose_shutdown_port>10009</repose_shutdown_port>
        <target_hostname>localhost</target_hostname>
        <target_port>10001</target_port>
        <target_port2>10002</target_port2>
        <identity_port>12200</identity_port>
        <atom_port>12201</atom_port>

        <repose.home>${project.build.directory}/repose_home</repose.home>
        <repose.config.directory>${repose.home}/configs</repose.config.directory>
        <repose.valve.jar.location>${repose.home}/${repose.valve.jar}</repose.valve.jar.location>
        <repose.config.samples>${project.build.directory}/configs</repose.config.samples>
    </properties>


    <dependencies>
        <!-- We like Spock, test long and prosper -->
        <dependency>
            <groupId>org.codehaus.groovy</groupId>
            <artifactId>groovy-all</artifactId>
            <version>${groovy.version}</version>
            <scope>test</scope>
        </dependency>
        <dependency>
            <groupId>org.spockframework</groupId>
            <artifactId>spock-core</artifactId>
            <version>${spock.version}</version>
            <scope>test</scope>
        </dependency>

        <dependency>
            <groupId>junit</groupId>
            <artifactId>junit</artifactId>
            <version>4.11</version>
            <scope>test</scope>
        </dependency>

        <dependency>
            <groupId>joda-time</groupId>
            <artifactId>joda-time</artifactId>
            <version>2.2</version>
            <scope>test</scope>
        </dependency>

        <dependency>
            <groupId>commons-lang</groupId>
            <artifactId>commons-lang</artifactId>
            <version>2.6</version>
            <scope>test</scope>
        </dependency>

        <dependency>
            <groupId>commons-io</groupId>
            <artifactId>commons-io</artifactId>
            <version>2.4</version>
            <scope>test</scope>
        </dependency>

        <dependency>
            <groupId>org.linkedin</groupId>
            <artifactId>org.linkedin.util-groovy</artifactId>
            <version>1.8.0</version>
            <scope>test</scope>

        </dependency>

        <dependency>
            <groupId>org.apache.httpcomponents</groupId>
            <artifactId>httpclient</artifactId>
            <version>4.2.5</version>
            <scope>test</scope>
        </dependency>

        <dependency>
            <groupId>org.rackspace</groupId>
            <artifactId>gdeproxy</artifactId>
            <version>0.15</version>
            <scope>test</scope>
        </dependency>

        <dependency>
            <groupId>com.rackspace.papi.external.testing</groupId>
            <artifactId>test-glassfish-container</artifactId>
            <version>2.9.1-SNAPSHOT</version>
        </dependency>

        <dependency>
            <groupId>xerces</groupId>
            <artifactId>xerces-xsd11</artifactId>
            <version>2.12.0-rax</version>
        </dependency>

    </dependencies>

    <profiles>
        <profile>
            <id>glassfish</id>
            <properties>
                <repose.container>glassfish</repose.container>
            </properties>
        </profile>

        <profile>
            <id>spock-local</id>
            <activation>
                <activeByDefault>false</activeByDefault>
            </activation>
            <build>
                <plugins>
                    <plugin>
                        <artifactId>maven-surefire-plugin</artifactId>
                        <version>2.16</version>
                        <configuration>
                            <excludedGroups>framework.category.Bug,framework.category.Flaky,framework.category.Benchmark,
                                framework.category.SaxonEE,framework.category.Slow</excludedGroups>
                        </configuration>
                    </plugin>
                </plugins>
            </build>
        </profile>

<<<<<<< HEAD
        <profile>
            <id>uncategorized</id>
            <activation>
                <activeByDefault>false</activeByDefault>
            </activation>
=======
                <project.set.dir>${project.basedir}/../../project-set</project.set.dir>

                <repose.valve.dir>${project.set.dir}/core/valve/target</repose.valve.dir>
                <filter.dir>${project.set.dir}/components/filter-bundle/target</filter.dir>
                <filter.extensions.dir>${project.set.dir}/extensions/extensions-filter-bundle/target
                </filter.extensions.dir>
                <glassfish.jar.dir>${project.set.dir}/external/testing/glassfish-support/target</glassfish.jar.dir>

                <repose.root.war.directory>${project.set.dir}/core/web-application/target</repose.root.war.directory>
                <repose.root.war>ROOT.war</repose.root.war>
                <repose.valve.jar>repose-valve.jar</repose.valve.jar>
                <filter.ear>filter-bundle-*.ear</filter.ear>
                <filter.extensions.ear>extensions-filter-bundle-*.ear</filter.extensions.ear>
                <glassfish.jar>test-glassfish-container-${project.version}-jar-with-dependencies.jar</glassfish.jar>

                <repose_port>8888</repose_port>
                <repose_jmx_port>9001</repose_jmx_port>
                <repose_shutdown_port>10009</repose_shutdown_port>
                <target_hostname>localhost</target_hostname>
                <target_port>10001</target_port>
                <identity_port>12200</identity_port>
                <atom_port>12201</atom_port>

                <repose.home>${project.build.directory}/repose_home</repose.home>
                <repose.config.directory>${repose.home}/configs</repose.config.directory>
                <repose.valve.jar.location>${repose.home}/${repose.valve.jar}</repose.valve.jar.location>
                <repose.glassfish.jar.location>${repose.home}/${glassfish.jar}</repose.glassfish.jar.location>
                <repose.config.samples>${project.build.directory}/configs</repose.config.samples>
            </properties>
>>>>>>> 89077b56
            <build>
                <plugins>
                    <plugin>
                        <artifactId>maven-surefire-plugin</artifactId>
                        <version>2.16</version>
                        <configuration>
                            <excludedGroups>
                                framework.category.Bug,framework.category.Flaky,framework.category.Benchmark,
                                framework.category.SaxonEE,framework.category.Slow
                            </excludedGroups>
                        </configuration>
                    </plugin>
                </plugins>
            </build>
        </profile>

        <profile>
            <id>saxonee</id>
            <activation>
                <activeByDefault>false</activeByDefault>
            </activation>
            <properties>
                <saxon_home>${env.SAXON_HOME}</saxon_home>
            </properties>

            <build>
                <plugins>
                    <plugin>
                        <artifactId>maven-surefire-plugin</artifactId>
                        <version>2.16</version>
                        <configuration>
                            <groups>framework.category.SaxonEE</groups>
                        </configuration>
                    </plugin>
                </plugins>
            </build>
        </profile>

        <profile>
            <id>bug</id>
            <activation>
                <activeByDefault>false</activeByDefault>
            </activation>

            <build>
                <plugins>
                    <plugin>
                        <artifactId>maven-surefire-plugin</artifactId>
                        <version>2.16</version>
                        <configuration>
                            <groups>framework.category.Bug</groups>
                        </configuration>
                    </plugin>
                </plugins>
            </build>
        </profile>

        <profile>
            <id>flaky</id>
            <activation>
                <activeByDefault>false</activeByDefault>
            </activation>

            <build>
                <plugins>
                    <plugin>
                        <artifactId>maven-surefire-plugin</artifactId>
                        <version>2.16</version>
                        <configuration>
                            <groups>framework.category.Flaky</groups>
                        </configuration>
                    </plugin>
                </plugins>
            </build>
        </profile>

        <profile>
            <id>benchmark</id>
            <activation>
                <activeByDefault>false</activeByDefault>
            </activation>

            <build>
                <plugins>
                    <plugin>
                        <artifactId>maven-surefire-plugin</artifactId>
                        <version>2.16</version>
                        <configuration>
                            <groups>framework.category.Benchmark</groups>
                        </configuration>
                    </plugin>
                </plugins>
            </build>
        </profile>

        <profile>
            <id>slow</id>
            <activation>
                <activeByDefault>false</activeByDefault>
            </activation>

            <build>
                <plugins>
                    <plugin>
                        <artifactId>maven-surefire-plugin</artifactId>
                        <version>2.16</version>
                        <configuration>
                            <groups>framework.category.Slow</groups>
                        </configuration>
                    </plugin>
                </plugins>
            </build>
        </profile>

        <profile>
            <id>smoke</id>
            <activation>
                <activeByDefault>true</activeByDefault>
            </activation>

            <build>
                <plugins>
                    <plugin>
                        <artifactId>maven-surefire-plugin</artifactId>
                        <version>2.16</version>
                        <configuration>
                            <groups>framework.category.Smoke</groups>
                        </configuration>
                    </plugin>
                </plugins>
            </build>
        </profile>

        <profile>
            <id>slow\benchmark</id>
            <activation>
                <activeByDefault>false</activeByDefault>
            </activation>

            <build>
                <plugins>
                    <plugin>
                        <artifactId>maven-surefire-plugin</artifactId>
                        <version>2.16</version>
                        <configuration>
                            <groups>framework.category.Slow</groups>
                            <excludedGroups>framework.category.Benchmark</excludedGroups>
                        </configuration>
                    </plugin>
                </plugins>
            </build>
        </profile>

    </profiles>


    <build>
        <testResources>
            <testResource>
                <directory>${project.basedir}/src/test/resources</directory>
                <filtering>true</filtering>
                <targetPath>${project.build.directory}/test-classes</targetPath>
            </testResource>

            <testResource>
                <directory>${project.basedir}/src/test/configs</directory>
                <filtering>true</filtering>
                <targetPath>${project.build.directory}/configs</targetPath>
            </testResource>

            <testResource>
                <directory>${filter.dir}</directory>
                <includes>
                    <include>${filter.ear}</include>
                </includes>
                <targetPath>${project.build.directory}/repose_home/artifacts</targetPath>
            </testResource>
            <testResource>
                <directory>${filter.extensions.dir}</directory>
                <includes>
                    <include>${filter.extensions.ear}</include>
                </includes>
                <targetPath>${project.build.directory}/repose_home/artifacts</targetPath>
            </testResource>
            <testResource>
                <directory>${repose.valve.dir}</directory>
                <includes>
                    <include>${repose.valve.jar}</include>
                </includes>
                <targetPath>${project.build.directory}/repose_home</targetPath>
            </testResource>
            <testResource>
                <directory>${glassfish.jar.dir}</directory>
                <includes>
                    <include>${glassfish.jar}</include>
                </includes>
                <targetPath>${project.build.directory}/repose_home</targetPath>
            </testResource>
            <testResource>
                <directory>${repose.root.war.directory}</directory>
                <includes>
                    <include>${repose.root.war}</include>
                </includes>
                <targetPath>${project.build.directory}/repose_home</targetPath>
            </testResource>
        </testResources>


        <plugins>
            <plugin>
                <groupId>org.codehaus.gmaven</groupId>
                <artifactId>gmaven-plugin</artifactId>
                <version>${gmaven.version}</version>
                <configuration>
                    <source/>
                    <providerSelection>1.8</providerSelection>
                </configuration>
                <dependencies>
                    <dependency>
                        <groupId>org.codehaus.gmaven.runtime</groupId>
                        <artifactId>gmaven-runtime-2.0</artifactId>
                        <version>${gmaven.version}</version>
                        <exclusions>
                            <exclusion>
                                <groupId>org.codehaus.groovy</groupId>
                                <artifactId>groovy-all</artifactId>
                            </exclusion>
                        </exclusions>
                    </dependency>
                    <dependency>
                        <groupId>org.codehaus.groovy</groupId>
                        <artifactId>groovy-all</artifactId>
                        <version>${groovy.version}</version>
                    </dependency>
                </dependencies>
                <executions>
                    <execution>
                        <id>buildGroovies</id>
                        <goals>
                            <goal>generateStubs</goal>
                            <goal>compile</goal>
                            <goal>generateTestStubs</goal>
                            <goal>testCompile</goal>
                        </goals>
                    </execution>
                </executions>
            </plugin>
        </plugins>
    </build>

    <repositories>
        <repository>
            <id>public.maven.research.rackspace.com</id>
            <name>Rackspace Research</name>
            <url>http://maven.research.rackspacecloud.com/content/groups/aggregate</url>
            <snapshots>
                 <updatePolicy>never</updatePolicy>
            </snapshots>
        </repository>
    </repositories>
</project><|MERGE_RESOLUTION|>--- conflicted
+++ resolved
@@ -48,6 +48,14 @@
         <repose.config.directory>${repose.home}/configs</repose.config.directory>
         <repose.valve.jar.location>${repose.home}/${repose.valve.jar}</repose.valve.jar.location>
         <repose.config.samples>${project.build.directory}/configs</repose.config.samples>
+
+
+        <repose.root.war.directory>${project.set.dir}/core/web-application/target</repose.root.war.directory>
+        <repose.root.war>ROOT.war</repose.root.war>
+        <glassfish.jar.dir>${project.set.dir}/external/testing/glassfish-support/target</glassfish.jar.dir>
+        <glassfish.jar>test-glassfish-container-${project.version}-jar-with-dependencies.jar</glassfish.jar>
+        <repose.glassfish.jar.location>${repose.home}/${glassfish.jar}</repose.glassfish.jar.location>
+
     </properties>
 
 
@@ -157,43 +165,11 @@
             </build>
         </profile>
 
-<<<<<<< HEAD
         <profile>
             <id>uncategorized</id>
             <activation>
                 <activeByDefault>false</activeByDefault>
             </activation>
-=======
-                <project.set.dir>${project.basedir}/../../project-set</project.set.dir>
-
-                <repose.valve.dir>${project.set.dir}/core/valve/target</repose.valve.dir>
-                <filter.dir>${project.set.dir}/components/filter-bundle/target</filter.dir>
-                <filter.extensions.dir>${project.set.dir}/extensions/extensions-filter-bundle/target
-                </filter.extensions.dir>
-                <glassfish.jar.dir>${project.set.dir}/external/testing/glassfish-support/target</glassfish.jar.dir>
-
-                <repose.root.war.directory>${project.set.dir}/core/web-application/target</repose.root.war.directory>
-                <repose.root.war>ROOT.war</repose.root.war>
-                <repose.valve.jar>repose-valve.jar</repose.valve.jar>
-                <filter.ear>filter-bundle-*.ear</filter.ear>
-                <filter.extensions.ear>extensions-filter-bundle-*.ear</filter.extensions.ear>
-                <glassfish.jar>test-glassfish-container-${project.version}-jar-with-dependencies.jar</glassfish.jar>
-
-                <repose_port>8888</repose_port>
-                <repose_jmx_port>9001</repose_jmx_port>
-                <repose_shutdown_port>10009</repose_shutdown_port>
-                <target_hostname>localhost</target_hostname>
-                <target_port>10001</target_port>
-                <identity_port>12200</identity_port>
-                <atom_port>12201</atom_port>
-
-                <repose.home>${project.build.directory}/repose_home</repose.home>
-                <repose.config.directory>${repose.home}/configs</repose.config.directory>
-                <repose.valve.jar.location>${repose.home}/${repose.valve.jar}</repose.valve.jar.location>
-                <repose.glassfish.jar.location>${repose.home}/${glassfish.jar}</repose.glassfish.jar.location>
-                <repose.config.samples>${project.build.directory}/configs</repose.config.samples>
-            </properties>
->>>>>>> 89077b56
             <build>
                 <plugins>
                     <plugin>
