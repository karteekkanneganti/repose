--- conflicted
+++ resolved
@@ -222,53 +222,6 @@
          <dependencyManagement>
             <dependencies>
                     
-<<<<<<< HEAD
-                    <dependency>
-                        <groupId>com.sun.jersey</groupId>
-                        <artifactId>jersey-client</artifactId>
-                        <version>1.12</version>
-                    </dependency>
-
-                    <dependency>
-                        <groupId>com.sun.jersey</groupId>
-                        <artifactId>jersey-server</artifactId>
-                        <version>1.12</version>
-                    </dependency>
-
-                    <dependency>
-                        <groupId>com.sun.jersey.test.framework</groupId>
-                        <artifactId>jersey-test-framework</artifactId>
-                        <version>1.0.3.1</version>
-                        <scope>test</scope>
-                    </dependency>
-
-                </dependencies>
-            </dependencyManagement>
-        </profile>
-
-        <profile>
-            <id>Default JUL Logging Support</id>
-
-            <activation>
-                <activeByDefault>true</activeByDefault>
-            </activation>
-
-            <dependencyManagement>
-                <dependencies>
-                    <dependency>
-                        <groupId>org.slf4j</groupId>
-                        <artifactId>slf4j-api</artifactId>
-                        <version>1.6.1</version>
-                    </dependency>
-
-                    <dependency>
-                        <groupId>org.slf4j</groupId>
-                        <artifactId>slf4j-log4j12</artifactId>
-                        <version>1.6.4</version>
-                    </dependency>
-                </dependencies>
-            </dependencyManagement>
-=======
                <dependency>
                   <groupId>com.sun.jersey</groupId>
                   <artifactId>jersey-client</artifactId>
@@ -287,7 +240,6 @@
                   <version>1.0.3.1</version>
                   <scope>test</scope>
                </dependency>
->>>>>>> eaa7a55e
 
             </dependencies>
          </dependencyManagement>
