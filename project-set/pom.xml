<?xml version="1.0" encoding="UTF-8"?>
<project xmlns="http://maven.apache.org/POM/4.0.0" xmlns:xsi="http://www.w3.org/2001/XMLSchema-instance" xsi:schemaLocation="http://maven.apache.org/POM/4.0.0 http://maven.apache.org/xsd/maven-4.0.0.xsd">
<<<<<<< HEAD
    <modelVersion>4.0.0</modelVersion>

    <parent>
        <groupId>com.rackspace.papi</groupId>
        <artifactId>papi</artifactId>
        <version>2.0.1-SNAPSHOT</version>
    </parent>

    <groupId>com.rackspace.papi</groupId>
    <artifactId>profile-support</artifactId>
    <version>2.0.1-SNAPSHOT</version>

    <name>Repose - Build Support Profiles</name>

    <description>
        POM file to provide build profile management
    </description>

    <packaging>pom</packaging>

    <properties>
        <org.springframework.version>3.1.1.RELEASE</org.springframework.version>
    </properties>

    <modules>
        <module>external</module>
        <module>commons</module>
        <module>core</module>
        <module>components</module>
        <module>installation</module>
    </modules>

    <profiles>
        <profile>
            <id>JAXB Schema Compilation Support</id>

            <activation>
                <activeByDefault>true</activeByDefault>
            </activation>

            <build>
                <pluginManagement>
                    <plugins>
                        <plugin>
                            <groupId>org.codehaus.mojo</groupId>
                            <artifactId>xml-maven-plugin</artifactId>
                            <version>1.0</version>

                            <executions>
                                <execution>
                                    <goals>
                                        <goal>transform</goal>
                                    </goals>
                                    <phase>generate-sources</phase>
                                </execution>
                            </executions>
                        </plugin>

                        <plugin>
                            <groupId>org.jvnet.jaxb2.maven2</groupId>
                            <artifactId>maven-jaxb2-plugin</artifactId>
                            <version>0.8.1</version>
                            <configuration>

                                <specVersion>2.1</specVersion>

                                <schemaIncludes>
                                    <include>**/*.xsd</include>
                                </schemaIncludes>
                                <bindingIncludes>
                                    <include>**/*.xjb</include>
                                </bindingIncludes>

                                <strict>true</strict>
                                <verbose>false</verbose>
                                <extension>true</extension>

                                <args>
                                    <arg>-XtoString</arg>
                                </args>
                                <plugins>
                                    <plugin>
                                        <groupId>org.jvnet.jaxb2_commons</groupId>
                                        <artifactId>jaxb2-basics</artifactId>
                                        <version>0.6.3</version>
                                    </plugin>
                                </plugins>
                            </configuration>

                            <executions>
                                <execution>
                                    <goals>
                                        <goal>generate</goal>
                                    </goals>

                                    <phase>process-sources</phase>
                                </execution>
                            </executions>
                        </plugin>
                    </plugins>
                </pluginManagement>
            </build>
        </profile>

        <profile>
            <id>Javax Library Support</id>

            <activation>
                <activeByDefault>true</activeByDefault>
            </activation>

            <dependencyManagement>
                <dependencies>
                    <dependency>
                        <groupId>org.glassfish</groupId>
                        <artifactId>javax.servlet</artifactId>
                        <version>3.1</version>
                        <scope>test</scope>
                    </dependency>

                    <dependency>
                        <groupId>javax.mail</groupId>
                        <artifactId>mail</artifactId>
                        <version>1.4.4</version>
                        <scope>test</scope>
                    </dependency>

                    <dependency>
                        <groupId>javax</groupId>
                        <artifactId>javaee-web-api</artifactId>
                        <version>6.0</version>
                        <scope>provided</scope>
                    </dependency>

                    <dependency>
                        <groupId>javax</groupId>
                        <artifactId>javaee-api</artifactId>
                        <version>6.0</version>
                        <scope>provided</scope>
                    </dependency>

                    <dependency>
                        <groupId>javax.transaction</groupId>
                        <artifactId>transaction-api</artifactId>
                        <version>1.1</version>
                        <scope>provided</scope>
                    </dependency>
                </dependencies>
            </dependencyManagement>

=======
   <modelVersion>4.0.0</modelVersion>

   <parent>
      <groupId>com.rackspace.papi</groupId>
      <artifactId>papi</artifactId>
      <version>2.0.1-SNAPSHOT</version>
   </parent>

   <groupId>com.rackspace.papi</groupId>
   <artifactId>profile-support</artifactId>
   <version>2.0.1-SNAPSHOT</version>

   <name>Repose - Build Support Profiles</name>

   <description>
      POM file to provide build profile management
   </description>

   <packaging>pom</packaging>

   <properties>
      <org.springframework.version>3.1.1.RELEASE</org.springframework.version>
   </properties>

   <modules>
      <module>external</module>
      <module>commons</module>
      <module>core</module>
      <module>components</module>
      <module>installation</module>
   </modules>

   <profiles>
      <profile>
         <id>JAXB Schema Compilation Support</id>

         <activation>
            <activeByDefault>true</activeByDefault>
         </activation>

         <build>
            <pluginManagement>
               <plugins>
                  <plugin>
                     <groupId>org.codehaus.mojo</groupId>
                     <artifactId>xml-maven-plugin</artifactId>
                     <version>1.0</version>

                     <executions>
                        <execution>
                           <goals>
                              <goal>transform</goal>
                           </goals>
                           <phase>generate-sources</phase>
                        </execution>
                     </executions>
                  </plugin>

                  <plugin>
                     <groupId>org.jvnet.jaxb2.maven2</groupId>
                     <artifactId>maven-jaxb2-plugin</artifactId>
                     <version>0.8.1</version>
                     <configuration>

                        <specVersion>2.1</specVersion>

                        <schemaIncludes>
                           <include>**/*.xsd</include>
                        </schemaIncludes>
                        <bindingIncludes>
                           <include>**/*.xjb</include>
                        </bindingIncludes>

                        <strict>true</strict>
                        <verbose>false</verbose>
                        <extension>true</extension>

                        <args>
                           <arg>-XtoString</arg>
                        </args>
                        <plugins>
                           <plugin>
                              <groupId>org.jvnet.jaxb2_commons</groupId>
                              <artifactId>jaxb2-basics</artifactId>
                              <version>0.6.3</version>
                           </plugin>
                        </plugins>
                     </configuration>

                     <executions>
                        <execution>
                           <goals>
                              <goal>generate</goal>
                           </goals>

                           <phase>process-sources</phase>
                        </execution>
                     </executions>
                  </plugin>
               </plugins>
            </pluginManagement>
         </build>
      </profile>

      <profile>
         <id>Javax Library Support</id>

         <activation>
            <activeByDefault>true</activeByDefault>
         </activation>

         <dependencyManagement>
>>>>>>> 39adcdab
            <dependencies>
               <dependency>
                  <groupId>org.glassfish</groupId>
                  <artifactId>javax.servlet</artifactId>
                  <version>3.1</version>
                  <scope>test</scope>
               </dependency>

               <dependency>
                  <groupId>javax.mail</groupId>
                  <artifactId>mail</artifactId>
                  <version>1.4.4</version>
                  <scope>test</scope>
               </dependency>

               <dependency>
                  <groupId>javax</groupId>
                  <artifactId>javaee-web-api</artifactId>
                  <version>6.0</version>
                  <scope>provided</scope>
               </dependency>

               <dependency>
                  <groupId>javax</groupId>
                  <artifactId>javaee-api</artifactId>
                  <version>6.0</version>
                  <scope>provided</scope>
               </dependency>

               <dependency>
                  <groupId>javax.transaction</groupId>
                  <artifactId>transaction-api</artifactId>
                  <version>1.1</version>
                  <scope>provided</scope>
               </dependency>
            </dependencies>
         </dependencyManagement>

         <dependencies>
            <dependency>
               <groupId>org.glassfish</groupId>
               <artifactId>javax.servlet</artifactId>
            </dependency>

            <dependency>
               <groupId>javax</groupId>
               <artifactId>javaee-web-api</artifactId>
            </dependency>

            <dependency>
               <groupId>javax.transaction</groupId>
               <artifactId>transaction-api</artifactId>
            </dependency>
            <dependency>
               <groupId>org.jvnet.jaxb2_commons</groupId>
               <artifactId>jaxb2-basics-runtime</artifactId>
               <version>0.6.3</version>
            </dependency>

         </dependencies>
      </profile>

      <profile>
         <id>Spring Framework</id>

         <activation>
            <activeByDefault>true</activeByDefault>
         </activation>

         <dependencyManagement>
            <dependencies>
                    
               <dependency>
                  <groupId>org.springframework</groupId>
                  <artifactId>spring-core</artifactId>
                  <version>${org.springframework.version}</version>
               </dependency>

               <dependency>
                  <groupId>org.springframework</groupId>
                  <artifactId>spring-beans</artifactId>
                  <version>${org.springframework.version}</version>
               </dependency>

               <dependency>
                  <groupId>org.springframework</groupId>
                  <artifactId>spring-context</artifactId>
                  <version>${org.springframework.version}</version>
               </dependency>

               <dependency>
                  <groupId>org.springframework</groupId>
                  <artifactId>spring-web</artifactId>
                  <version>${org.springframework.version}</version>
               </dependency>
            
            </dependencies>
         </dependencyManagement>
      </profile>

<<<<<<< HEAD
        <profile>
            <id>Spring Framework</id>

            <activation>
                <activeByDefault>true</activeByDefault>
            </activation>

            <dependencyManagement>
                <dependencies>
                    
                    <dependency>
                        <groupId>org.springframework</groupId>
                        <artifactId>spring-core</artifactId>
                        <version>${org.springframework.version}</version>
                    </dependency>

                    <dependency>
                        <groupId>org.springframework</groupId>
                        <artifactId>spring-beans</artifactId>
                        <version>${org.springframework.version}</version>
                    </dependency>

                    <dependency>
                        <groupId>org.springframework</groupId>
                        <artifactId>spring-context</artifactId>
                        <version>${org.springframework.version}</version>
                    </dependency>

                    <dependency>
                        <groupId>org.springframework</groupId>
                        <artifactId>spring-web</artifactId>
                        <version>${org.springframework.version}</version>
                    </dependency>
            
                </dependencies>
            </dependencyManagement>
        </profile>

        <profile>
            <id>Jersey RESTful Services Communication</id>
=======
      <profile>
         <id>Jersey RESTful Services Communication</id>
>>>>>>> 39adcdab

         <activation>
            <activeByDefault>true</activeByDefault>
         </activation>

         <dependencyManagement>
            <dependencies>
                    
               <dependency>
                  <groupId>com.sun.jersey</groupId>
                  <artifactId>jersey-client</artifactId>
                  <version>1.9.1</version>
               </dependency>

               <dependency>
                  <groupId>com.sun.jersey</groupId>
                  <artifactId>jersey-server</artifactId>
                  <version>1.9.1</version>
               </dependency>

               <dependency>
                  <groupId>com.sun.jersey.test.framework</groupId>
                  <artifactId>jersey-test-framework</artifactId>
                  <version>1.0.3.1</version>
                  <scope>test</scope>
               </dependency>

            </dependencies>
         </dependencyManagement>
      </profile>

      <profile>
         <id>Default JUL Logging Support</id>

         <activation>
            <activeByDefault>true</activeByDefault>
         </activation>

         <dependencyManagement>
            <dependencies>
               <dependency>
                  <groupId>org.slf4j</groupId>
                  <artifactId>slf4j-api</artifactId>
                  <version>1.6.1</version>
               </dependency>

               <dependency>
                  <groupId>org.slf4j</groupId>
                  <artifactId>slf4j-log4j12</artifactId>
                  <version>1.6.4</version>
               </dependency>
            </dependencies>
         </dependencyManagement>

         <dependencies>
            <dependency>
               <groupId>org.slf4j</groupId>
               <artifactId>slf4j-api</artifactId>
            </dependency>

            <dependency>
               <groupId>org.slf4j</groupId>
               <artifactId>slf4j-log4j12</artifactId>
            </dependency>
         </dependencies>
      </profile>

      <profile>
         <id>Java Compiler 1.6</id>

         <activation>
            <activeByDefault>true</activeByDefault>
         </activation>

         <build>
            <pluginManagement>
               <plugins>
                  <plugin>
                     <groupId>org.apache.maven.plugins</groupId>
                     <artifactId>maven-compiler-plugin</artifactId>
                     <version>2.3.2</version>

                     <configuration>
                        <source>1.6</source>
                        <target>1.6</target>
                     </configuration>
                  </plugin>
                  <plugin>
                     <groupId>org.apache.maven.plugins</groupId>
                     <artifactId>maven-release-plugin</artifactId>
                     <version>2.2.2</version>
                  </plugin>
               </plugins>
            </pluginManagement>
         </build>
      </profile>

      <profile>
         <id>Testing Support</id>

         <activation>
            <activeByDefault>true</activeByDefault>
         </activation>

         <dependencyManagement>
            <dependencies>
               <dependency>
                  <groupId>org.mockito</groupId>
                  <artifactId>mockito-all</artifactId>
                  <version>1.8.5</version>
                  <scope>test</scope>
               </dependency>

               <dependency>
                  <groupId>junit</groupId>
                  <artifactId>junit</artifactId>
                  <version>4.8.2</version>
                  <scope>test</scope>
               </dependency>
            </dependencies>
         </dependencyManagement>

         <dependencies>
            <dependency>
               <groupId>org.mockito</groupId>
               <artifactId>mockito-all</artifactId>
            </dependency>

            <dependency>
               <groupId>junit</groupId>
               <artifactId>junit</artifactId>
            </dependency>
         </dependencies>

         <build>
            <pluginManagement>
               <plugins>
                  <plugin>
                     <groupId>org.apache.maven.plugins</groupId>
                     <artifactId>maven-surefire-plugin</artifactId>
                     <version>2.9</version>
                  </plugin>
               </plugins>
            </pluginManagement>
         </build>
      </profile>
   </profiles>
</project><|MERGE_RESOLUTION|>--- conflicted
+++ resolved
@@ -1,6 +1,5 @@
 <?xml version="1.0" encoding="UTF-8"?>
 <project xmlns="http://maven.apache.org/POM/4.0.0" xmlns:xsi="http://www.w3.org/2001/XMLSchema-instance" xsi:schemaLocation="http://maven.apache.org/POM/4.0.0 http://maven.apache.org/xsd/maven-4.0.0.xsd">
-<<<<<<< HEAD
     <modelVersion>4.0.0</modelVersion>
 
     <parent>
@@ -151,221 +150,30 @@
                 </dependencies>
             </dependencyManagement>
 
-=======
-   <modelVersion>4.0.0</modelVersion>
-
-   <parent>
-      <groupId>com.rackspace.papi</groupId>
-      <artifactId>papi</artifactId>
-      <version>2.0.1-SNAPSHOT</version>
-   </parent>
-
-   <groupId>com.rackspace.papi</groupId>
-   <artifactId>profile-support</artifactId>
-   <version>2.0.1-SNAPSHOT</version>
-
-   <name>Repose - Build Support Profiles</name>
-
-   <description>
-      POM file to provide build profile management
-   </description>
-
-   <packaging>pom</packaging>
-
-   <properties>
-      <org.springframework.version>3.1.1.RELEASE</org.springframework.version>
-   </properties>
-
-   <modules>
-      <module>external</module>
-      <module>commons</module>
-      <module>core</module>
-      <module>components</module>
-      <module>installation</module>
-   </modules>
-
-   <profiles>
-      <profile>
-         <id>JAXB Schema Compilation Support</id>
-
-         <activation>
-            <activeByDefault>true</activeByDefault>
-         </activation>
-
-         <build>
-            <pluginManagement>
-               <plugins>
-                  <plugin>
-                     <groupId>org.codehaus.mojo</groupId>
-                     <artifactId>xml-maven-plugin</artifactId>
-                     <version>1.0</version>
-
-                     <executions>
-                        <execution>
-                           <goals>
-                              <goal>transform</goal>
-                           </goals>
-                           <phase>generate-sources</phase>
-                        </execution>
-                     </executions>
-                  </plugin>
-
-                  <plugin>
-                     <groupId>org.jvnet.jaxb2.maven2</groupId>
-                     <artifactId>maven-jaxb2-plugin</artifactId>
-                     <version>0.8.1</version>
-                     <configuration>
-
-                        <specVersion>2.1</specVersion>
-
-                        <schemaIncludes>
-                           <include>**/*.xsd</include>
-                        </schemaIncludes>
-                        <bindingIncludes>
-                           <include>**/*.xjb</include>
-                        </bindingIncludes>
-
-                        <strict>true</strict>
-                        <verbose>false</verbose>
-                        <extension>true</extension>
-
-                        <args>
-                           <arg>-XtoString</arg>
-                        </args>
-                        <plugins>
-                           <plugin>
-                              <groupId>org.jvnet.jaxb2_commons</groupId>
-                              <artifactId>jaxb2-basics</artifactId>
-                              <version>0.6.3</version>
-                           </plugin>
-                        </plugins>
-                     </configuration>
-
-                     <executions>
-                        <execution>
-                           <goals>
-                              <goal>generate</goal>
-                           </goals>
-
-                           <phase>process-sources</phase>
-                        </execution>
-                     </executions>
-                  </plugin>
-               </plugins>
-            </pluginManagement>
-         </build>
-      </profile>
-
-      <profile>
-         <id>Javax Library Support</id>
-
-         <activation>
-            <activeByDefault>true</activeByDefault>
-         </activation>
-
-         <dependencyManagement>
->>>>>>> 39adcdab
             <dependencies>
-               <dependency>
-                  <groupId>org.glassfish</groupId>
-                  <artifactId>javax.servlet</artifactId>
-                  <version>3.1</version>
-                  <scope>test</scope>
-               </dependency>
-
-               <dependency>
-                  <groupId>javax.mail</groupId>
-                  <artifactId>mail</artifactId>
-                  <version>1.4.4</version>
-                  <scope>test</scope>
-               </dependency>
-
-               <dependency>
-                  <groupId>javax</groupId>
-                  <artifactId>javaee-web-api</artifactId>
-                  <version>6.0</version>
-                  <scope>provided</scope>
-               </dependency>
-
-               <dependency>
-                  <groupId>javax</groupId>
-                  <artifactId>javaee-api</artifactId>
-                  <version>6.0</version>
-                  <scope>provided</scope>
-               </dependency>
-
-               <dependency>
-                  <groupId>javax.transaction</groupId>
-                  <artifactId>transaction-api</artifactId>
-                  <version>1.1</version>
-                  <scope>provided</scope>
-               </dependency>
+                <dependency>
+                    <groupId>org.glassfish</groupId>
+                    <artifactId>javax.servlet</artifactId>
+                </dependency>
+
+                <dependency>
+                    <groupId>javax</groupId>
+                    <artifactId>javaee-web-api</artifactId>
+                </dependency>
+
+                <dependency>
+                    <groupId>javax.transaction</groupId>
+                    <artifactId>transaction-api</artifactId>
+                </dependency>
+                <dependency>
+                    <groupId>org.jvnet.jaxb2_commons</groupId>
+                    <artifactId>jaxb2-basics-runtime</artifactId>
+                    <version>0.6.3</version>
+                </dependency>
+
             </dependencies>
-         </dependencyManagement>
-
-         <dependencies>
-            <dependency>
-               <groupId>org.glassfish</groupId>
-               <artifactId>javax.servlet</artifactId>
-            </dependency>
-
-            <dependency>
-               <groupId>javax</groupId>
-               <artifactId>javaee-web-api</artifactId>
-            </dependency>
-
-            <dependency>
-               <groupId>javax.transaction</groupId>
-               <artifactId>transaction-api</artifactId>
-            </dependency>
-            <dependency>
-               <groupId>org.jvnet.jaxb2_commons</groupId>
-               <artifactId>jaxb2-basics-runtime</artifactId>
-               <version>0.6.3</version>
-            </dependency>
-
-         </dependencies>
-      </profile>
-
-      <profile>
-         <id>Spring Framework</id>
-
-         <activation>
-            <activeByDefault>true</activeByDefault>
-         </activation>
-
-         <dependencyManagement>
-            <dependencies>
-                    
-               <dependency>
-                  <groupId>org.springframework</groupId>
-                  <artifactId>spring-core</artifactId>
-                  <version>${org.springframework.version}</version>
-               </dependency>
-
-               <dependency>
-                  <groupId>org.springframework</groupId>
-                  <artifactId>spring-beans</artifactId>
-                  <version>${org.springframework.version}</version>
-               </dependency>
-
-               <dependency>
-                  <groupId>org.springframework</groupId>
-                  <artifactId>spring-context</artifactId>
-                  <version>${org.springframework.version}</version>
-               </dependency>
-
-               <dependency>
-                  <groupId>org.springframework</groupId>
-                  <artifactId>spring-web</artifactId>
-                  <version>${org.springframework.version}</version>
-               </dependency>
-            
-            </dependencies>
-         </dependencyManagement>
-      </profile>
-
-<<<<<<< HEAD
+        </profile>
+
         <profile>
             <id>Spring Framework</id>
 
@@ -406,17 +214,13 @@
 
         <profile>
             <id>Jersey RESTful Services Communication</id>
-=======
-      <profile>
-         <id>Jersey RESTful Services Communication</id>
->>>>>>> 39adcdab
-
-         <activation>
-            <activeByDefault>true</activeByDefault>
-         </activation>
-
-         <dependencyManagement>
-            <dependencies>
+
+            <activation>
+                <activeByDefault>true</activeByDefault>
+            </activation>
+
+            <dependencyManagement>
+                <dependencies>
                     
                <dependency>
                   <groupId>com.sun.jersey</groupId>
@@ -437,124 +241,97 @@
                   <scope>test</scope>
                </dependency>
 
+            <dependencies>
+                <dependency>
+                    <groupId>org.slf4j</groupId>
+                    <artifactId>slf4j-api</artifactId>
+                </dependency>
+
+                <dependency>
+                    <groupId>org.slf4j</groupId>
+                    <artifactId>slf4j-log4j12</artifactId>
+                </dependency>
             </dependencies>
-         </dependencyManagement>
-      </profile>
-
-      <profile>
-         <id>Default JUL Logging Support</id>
-
-         <activation>
-            <activeByDefault>true</activeByDefault>
-         </activation>
-
-         <dependencyManagement>
+        </profile>
+
+        <profile>
+            <id>Java Compiler 1.6</id>
+
+            <activation>
+                <activeByDefault>true</activeByDefault>
+            </activation>
+
+            <build>
+                <pluginManagement>
+                    <plugins>
+                        <plugin>
+                            <groupId>org.apache.maven.plugins</groupId>
+                            <artifactId>maven-compiler-plugin</artifactId>
+                            <version>2.3.2</version>
+
+                            <configuration>
+                                <source>1.6</source>
+                                <target>1.6</target>
+                            </configuration>
+                        </plugin>
+                        <plugin>
+                            <groupId>org.apache.maven.plugins</groupId>
+                            <artifactId>maven-release-plugin</artifactId>
+                            <version>2.2.2</version>
+                        </plugin>
+                    </plugins>
+                </pluginManagement>
+            </build>
+        </profile>
+
+        <profile>
+            <id>Testing Support</id>
+
+            <activation>
+                <activeByDefault>true</activeByDefault>
+            </activation>
+
+            <dependencyManagement>
+                <dependencies>
+                    <dependency>
+                        <groupId>org.mockito</groupId>
+                        <artifactId>mockito-all</artifactId>
+                        <version>1.8.5</version>
+                        <scope>test</scope>
+                    </dependency>
+
+                    <dependency>
+                        <groupId>junit</groupId>
+                        <artifactId>junit</artifactId>
+                        <version>4.8.2</version>
+                        <scope>test</scope>
+                    </dependency>
+                </dependencies>
+            </dependencyManagement>
+
             <dependencies>
-               <dependency>
-                  <groupId>org.slf4j</groupId>
-                  <artifactId>slf4j-api</artifactId>
-                  <version>1.6.1</version>
-               </dependency>
-
-               <dependency>
-                  <groupId>org.slf4j</groupId>
-                  <artifactId>slf4j-log4j12</artifactId>
-                  <version>1.6.4</version>
-               </dependency>
+                <dependency>
+                    <groupId>org.mockito</groupId>
+                    <artifactId>mockito-all</artifactId>
+                </dependency>
+
+                <dependency>
+                    <groupId>junit</groupId>
+                    <artifactId>junit</artifactId>
+                </dependency>
             </dependencies>
-         </dependencyManagement>
-
-         <dependencies>
-            <dependency>
-               <groupId>org.slf4j</groupId>
-               <artifactId>slf4j-api</artifactId>
-            </dependency>
-
-            <dependency>
-               <groupId>org.slf4j</groupId>
-               <artifactId>slf4j-log4j12</artifactId>
-            </dependency>
-         </dependencies>
-      </profile>
-
-      <profile>
-         <id>Java Compiler 1.6</id>
-
-         <activation>
-            <activeByDefault>true</activeByDefault>
-         </activation>
-
-         <build>
-            <pluginManagement>
-               <plugins>
-                  <plugin>
-                     <groupId>org.apache.maven.plugins</groupId>
-                     <artifactId>maven-compiler-plugin</artifactId>
-                     <version>2.3.2</version>
-
-                     <configuration>
-                        <source>1.6</source>
-                        <target>1.6</target>
-                     </configuration>
-                  </plugin>
-                  <plugin>
-                     <groupId>org.apache.maven.plugins</groupId>
-                     <artifactId>maven-release-plugin</artifactId>
-                     <version>2.2.2</version>
-                  </plugin>
-               </plugins>
-            </pluginManagement>
-         </build>
-      </profile>
-
-      <profile>
-         <id>Testing Support</id>
-
-         <activation>
-            <activeByDefault>true</activeByDefault>
-         </activation>
-
-         <dependencyManagement>
-            <dependencies>
-               <dependency>
-                  <groupId>org.mockito</groupId>
-                  <artifactId>mockito-all</artifactId>
-                  <version>1.8.5</version>
-                  <scope>test</scope>
-               </dependency>
-
-               <dependency>
-                  <groupId>junit</groupId>
-                  <artifactId>junit</artifactId>
-                  <version>4.8.2</version>
-                  <scope>test</scope>
-               </dependency>
-            </dependencies>
-         </dependencyManagement>
-
-         <dependencies>
-            <dependency>
-               <groupId>org.mockito</groupId>
-               <artifactId>mockito-all</artifactId>
-            </dependency>
-
-            <dependency>
-               <groupId>junit</groupId>
-               <artifactId>junit</artifactId>
-            </dependency>
-         </dependencies>
-
-         <build>
-            <pluginManagement>
-               <plugins>
-                  <plugin>
-                     <groupId>org.apache.maven.plugins</groupId>
-                     <artifactId>maven-surefire-plugin</artifactId>
-                     <version>2.9</version>
-                  </plugin>
-               </plugins>
-            </pluginManagement>
-         </build>
-      </profile>
-   </profiles>
+
+            <build>
+                <pluginManagement>
+                    <plugins>
+                        <plugin>
+                            <groupId>org.apache.maven.plugins</groupId>
+                            <artifactId>maven-surefire-plugin</artifactId>
+                            <version>2.9</version>
+                        </plugin>
+                    </plugins>
+                </pluginManagement>
+            </build>
+        </profile>
+    </profiles>
 </project>