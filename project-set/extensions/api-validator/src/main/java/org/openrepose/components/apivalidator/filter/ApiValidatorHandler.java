package org.openrepose.components.apivalidator.filter;

import com.rackspace.com.papi.components.checker.Validator;
import com.rackspace.com.papi.components.checker.step.ErrorResult;
import com.rackspace.com.papi.components.checker.step.MultiFailResult;
import com.rackspace.com.papi.components.checker.step.Result;
import com.rackspace.papi.commons.util.http.HttpStatusCode;
import com.rackspace.papi.commons.util.http.OpenStackServiceHeader;
import com.rackspace.papi.commons.util.http.header.HeaderValue;
import com.rackspace.papi.commons.util.http.header.HeaderValueImpl;
import com.rackspace.papi.commons.util.servlet.http.MutableHttpServletRequest;
import com.rackspace.papi.commons.util.servlet.http.ReadableHttpServletResponse;
import com.rackspace.papi.filter.logic.FilterAction;
import com.rackspace.papi.filter.logic.FilterDirector;
import com.rackspace.papi.filter.logic.common.AbstractFilterLogicHandler;
import com.rackspace.papi.filter.logic.impl.FilterDirectorImpl;
import java.util.ArrayList;
import java.util.HashSet;
import java.util.List;
import java.util.Set;
import javax.servlet.FilterChain;
import javax.servlet.http.HttpServletRequest;
import org.slf4j.Logger;
import org.slf4j.LoggerFactory;

public class ApiValidatorHandler extends AbstractFilterLogicHandler {

    private static final Logger LOG = LoggerFactory.getLogger(ApiValidatorHandler.class);
    private final List<ValidatorInfo> validators;
    private final ValidatorInfo defaultValidator;
    private FilterChain chain;
    private boolean multiRoleMatch = false;

    public ApiValidatorHandler(ValidatorInfo defaultValidator, List<ValidatorInfo> validators, boolean multiRoleMatch) {
        this.validators = new ArrayList<ValidatorInfo>(validators.size());
        if (validators != null) {
            this.validators.addAll(validators);
        }
        this.multiRoleMatch = multiRoleMatch;
        this.defaultValidator = defaultValidator;

    }

    public void setFilterChain(FilterChain chain) {
        this.chain = chain;
    }

    private Set<String> getRolesAsSet(List<? extends HeaderValue> listRoles) {
        Set<String> roles = new HashSet();

        for (HeaderValue role : listRoles) {
            roles.add(role.getValue());
        }

        return roles;
    }

    private void appendDefaultValidator(List<ValidatorInfo> validatorList) {
        if (defaultValidator != null) {
            if (!multiRoleMatch) {
                validatorList.add(defaultValidator);
            }

            if (multiRoleMatch && !validatorList.contains(defaultValidator)) {
                validatorList.add(defaultValidator);
            }
        }
    }

    protected List<ValidatorInfo> getValidatorsForRole(List<? extends HeaderValue> listRoles) {
        List<ValidatorInfo> validatorList = new ArrayList<ValidatorInfo>();
        Set<String> roles = getRolesAsSet(listRoles);

        for (ValidatorInfo validator : validators) {
            if (roles.contains(validator.getRole())) {
                validatorList.add(validator);
            }
        }

        appendDefaultValidator(validatorList);

        return !multiRoleMatch && !validatorList.isEmpty() ? validatorList.subList(0, 1) : validatorList;
    }

    private ErrorResult getErrorResult(Result lastResult) {
        if (lastResult instanceof MultiFailResult) {
            return (ErrorResult) ((MultiFailResult) lastResult).reduce().get();
        } else if (lastResult instanceof ErrorResult) {
            return (ErrorResult) lastResult;
        }

        return null;
    }

    private void sendMultiMatchErrorResponse(Result result, final FilterDirector myDirector, ReadableHttpServletResponse response) {
        try {
            ErrorResult error = getErrorResult(result);
            if (error != null) {
                myDirector.setResponseStatusCode(error.code());
                response.sendError(error.code(), error.message());
            }
        } catch (Throwable t) {

            LOG.error("Some error", t);
            myDirector.setResponseStatus(HttpStatusCode.BAD_GATEWAY);
        }
    }

    @Override
    public FilterDirector handleRequest(HttpServletRequest request, ReadableHttpServletResponse response) {
        final FilterDirector myDirector = new FilterDirectorImpl();
        myDirector.setFilterAction(FilterAction.PASS);
        MutableHttpServletRequest mutableRequest = MutableHttpServletRequest.wrap(request);
        boolean isValid = false;
        List<HeaderValue> listRoles = mutableRequest.getPreferredHeaderValues(OpenStackServiceHeader.ROLES.toString(), new HeaderValueImpl(""));
<<<<<<< HEAD
  
        
        
       Result lastValidatorResult=null;
       myDirector.setFilterAction(FilterAction.RETURN);        
       
       try{
            if (validators != null) {
                List<ValidatorInfo> matchedValidators=getValidatorsForRole(listRoles);
              if(!matchedValidators.isEmpty()){
                 for (ValidatorInfo validatorInfo : matchedValidators) {

                         Validator validator= validatorInfo.getValidator();
                         if(validator ==null){
                              LOG.warn("Validator not available for request:", validatorInfo.getUri());
                              myDirector.setResponseStatus(HttpStatusCode.BAD_GATEWAY);

                         } else{


                                      lastValidatorResult= validator.validate(request, response, chain);
                                      isValid= lastValidatorResult.valid();
                                      myDirector.setResponseStatusCode(response.getStatus());

                                      if(isValid){

                                          break;
                                      }
                         }

                 }


                    if(!isValid && multiRoleMatch){


                              if(lastValidatorResult!=null && lastValidatorResult instanceof MultiFailResult){

                                   ErrorResult validatorMultiErrors= (ErrorResult)((MultiFailResult)lastValidatorResult).reduce().get();
                                   myDirector.setResponseStatusCode(validatorMultiErrors.code());
                                   response.sendError(validatorMultiErrors.code(), validatorMultiErrors.message());

                                 }else if(lastValidatorResult!=null && lastValidatorResult instanceof ErrorResult) {

                                   myDirector.setResponseStatusCode(((ErrorResult)lastValidatorResult).code());
                                   response.sendError(((ErrorResult)lastValidatorResult).code(), ((ErrorResult)lastValidatorResult).message());

                               }

                    }

            }else{

                myDirector.setResponseStatus(HttpStatusCode.FORBIDDEN);
                response.sendError(HttpStatusCode.FORBIDDEN.intValue());

            }
          }
        } catch (Throwable t) {

            LOG.error("Some error", t);
            myDirector.setResponseStatus(HttpStatusCode.BAD_GATEWAY);
        }
=======
        Result lastResult = null;

        List<ValidatorInfo> matchedValidators = getValidatorsForRole(listRoles);
        for (ValidatorInfo validatorInfo : matchedValidators) {

            Validator validator = validatorInfo.getValidator();
            if (validator == null) {
                LOG.warn("Validator not available for request:", validatorInfo.getUri());
                myDirector.setResponseStatus(HttpStatusCode.BAD_GATEWAY);
                break;
            } else {
                try {
                    myDirector.setFilterAction(FilterAction.RETURN);

                    lastResult = validator.validate(request, response, chain);
                    isValid = lastResult.valid();
                    myDirector.setResponseStatusCode(response.getStatus());

                    if (isValid) {
                        break;
                    }

                } catch (Throwable t) {
                    LOG.error("Error validating request", t);
                    myDirector.setResponseStatus(HttpStatusCode.BAD_GATEWAY);
                }
            }
        }


        if (!isValid && multiRoleMatch) {
            sendMultiMatchErrorResponse(lastResult, myDirector, response);
        }

>>>>>>> 35887aeb
        return myDirector;
    }
}<|MERGE_RESOLUTION|>--- conflicted
+++ resolved
@@ -113,9 +113,7 @@
         MutableHttpServletRequest mutableRequest = MutableHttpServletRequest.wrap(request);
         boolean isValid = false;
         List<HeaderValue> listRoles = mutableRequest.getPreferredHeaderValues(OpenStackServiceHeader.ROLES.toString(), new HeaderValueImpl(""));
-<<<<<<< HEAD
-  
-        
+       
         
        Result lastValidatorResult=null;
        myDirector.setFilterAction(FilterAction.RETURN);        
@@ -177,42 +175,7 @@
             LOG.error("Some error", t);
             myDirector.setResponseStatus(HttpStatusCode.BAD_GATEWAY);
         }
-=======
-        Result lastResult = null;
 
-        List<ValidatorInfo> matchedValidators = getValidatorsForRole(listRoles);
-        for (ValidatorInfo validatorInfo : matchedValidators) {
-
-            Validator validator = validatorInfo.getValidator();
-            if (validator == null) {
-                LOG.warn("Validator not available for request:", validatorInfo.getUri());
-                myDirector.setResponseStatus(HttpStatusCode.BAD_GATEWAY);
-                break;
-            } else {
-                try {
-                    myDirector.setFilterAction(FilterAction.RETURN);
-
-                    lastResult = validator.validate(request, response, chain);
-                    isValid = lastResult.valid();
-                    myDirector.setResponseStatusCode(response.getStatus());
-
-                    if (isValid) {
-                        break;
-                    }
-
-                } catch (Throwable t) {
-                    LOG.error("Error validating request", t);
-                    myDirector.setResponseStatus(HttpStatusCode.BAD_GATEWAY);
-                }
-            }
-        }
-
-
-        if (!isValid && multiRoleMatch) {
-            sendMultiMatchErrorResponse(lastResult, myDirector, response);
-        }
-
->>>>>>> 35887aeb
         return myDirector;
     }
 }