--- conflicted
+++ resolved
@@ -62,7 +62,6 @@
         public void shouldBuildValidatorListAndSubscribeToWadl() {
             ApiValidatorHandler handler = instance.buildHandler();
             assertNotNull("Should build handler", handler);
-<<<<<<< HEAD
 
             List<ValidatorInfo> validatorsForRole = handler.getValidatorsForRole(roles);
             assertNotNull(validatorsForRole);
@@ -72,12 +71,7 @@
             }
             verify(configService, times(2)).subscribeTo(eq(instance.getPath(wadl)), any(ApiValidatorHandlerFactory.ApiValidatorWadlListener.class), any(GenericResourceConfigurationParser.class));
 
-=======
-            ValidatorInfo validatorForRole = handler.getValidatorForRole(roles);
-            assertNotNull(validatorForRole);
-            assertEquals("Should get validator for role", role, validatorForRole.getRole());
-            verify(configService, times(2)).subscribeTo(eq(instance.getPath(wadl)), any(ApiValidatorHandlerFactory.ApiValidatorWadlListener.class), any(GenericResourceConfigurationParser.class));
->>>>>>> 3470c314
+
         }
 
         @Test
