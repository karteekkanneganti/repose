--- conflicted
+++ resolved
@@ -22,14 +22,9 @@
     <packaging>pom</packaging>
 
     <modules>
-<<<<<<< HEAD
-        <module>auth</module>
-        <module>ah</module>
-        <module>cli-utils</module>
-=======
         <module>repose-war</module>
         <module>repose-filters</module>
->>>>>>> 1f413b35
+        <module>cli-utils</module>
     </modules>
 
     <profiles>
