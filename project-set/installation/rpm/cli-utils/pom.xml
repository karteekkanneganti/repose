<?xml version="1.0" encoding="UTF-8"?>
<project xmlns="http://maven.apache.org/POM/4.0.0" xmlns:xsi="http://www.w3.org/2001/XMLSchema-instance" xsi:schemaLocation="http://maven.apache.org/POM/4.0.0 http://maven.apache.org/xsd/maven-4.0.0.xsd">
    <modelVersion>4.0.0</modelVersion>

    <parent>
        <groupId>com.rackspace.repose.installation.rpm</groupId>
        <artifactId>rpm</artifactId>
        <version>2.7.1-SNAPSHOT</version>
    </parent>

    <groupId>com.rackspace.repose.installation.rpm.cli-utils</groupId>
<<<<<<< HEAD
    <artifactId>repose-cli-utils</artifactId>
    <version>2.6.13-SNAPSHOT</version>
=======
    <artifactId>cli-utils</artifactId>
    <version>2.7.1-SNAPSHOT</version>
>>>>>>> 2e0b876f

    <name>Repose - Installation Cloud Integration CLI-Utils RPM</name>

    <description>
        Module for the CLI-Utils RPM.
    </description>

    <packaging>pom</packaging>

    <profiles>
        <profile>
            <id>build-system-packages</id>

            <activation>
                <property>
                    <name>Build CLI-Utils RPM</name>
                </property>
            </activation>

            <build>
                <plugins>
                    <plugin>
                        <groupId>org.codehaus.mojo</groupId>
                        <artifactId>rpm-maven-plugin</artifactId>

                        <configuration>

                            <name>cli-utils</name>

                            <mappings>
                                <mapping>
                                    <directory>/usr/share/lib/repose</directory>
                                    <username>root</username>
                                    <groupname>root</groupname>
                                    <filemode>755</filemode>

                                    <sources>
                                        <source>
                                            <location>
                                                ${basedir}/../../../components/cli-utils/target/repose-cli.jar
                                            </location>
                                        </source>
                                    </sources>
                                </mapping>

                                <mapping>
                                    <directory>/etc/repose/</directory>
                                    <username>tomcat</username>
                                    <groupname>repose</groupname>
                                    <filemode>770</filemode>

                                    <sources>
                                        <source>
                                            <location>
                                                ${basedir}/../../bash/dd-remove
                                            </location>
                                        </source>
                                    </sources>
                                </mapping>

                                <mapping>
                                    <directory>/usr/bin</directory>
                                    <username>tomcat</username>
                                    <groupname>repose</groupname>
                                    <filemode>770</filemode>

                                    <sources>
                                        <source>
                                            <location>
                                                ${basedir}/../../bash/clean-repose-deploy
                                            </location>
                                        </source>
                                    </sources>
                                </mapping>

                            </mappings>

                            <requires>
                                <require>java &gt;= 1.6.0</require>
                                <require>repose</require>
                            </requires>
                        </configuration>
                    </plugin>
                </plugins>
            </build>
        </profile>
    </profiles>
</project><|MERGE_RESOLUTION|>--- conflicted
+++ resolved
@@ -9,13 +9,8 @@
     </parent>
 
     <groupId>com.rackspace.repose.installation.rpm.cli-utils</groupId>
-<<<<<<< HEAD
     <artifactId>repose-cli-utils</artifactId>
     <version>2.6.13-SNAPSHOT</version>
-=======
-    <artifactId>cli-utils</artifactId>
-    <version>2.7.1-SNAPSHOT</version>
->>>>>>> 2e0b876f
 
     <name>Repose - Installation Cloud Integration CLI-Utils RPM</name>
 
