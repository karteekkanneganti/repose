--- conflicted
+++ resolved
@@ -9,13 +9,8 @@
     </parent>
 
     <groupId>com.rackspace.repose.installation.rpm.cli-utils</groupId>
-<<<<<<< HEAD
     <artifactId>repose-cli-utils</artifactId>
-    <version>2.6.12-SNAPSHOT</version>
-=======
-    <artifactId>cli-utils</artifactId>
     <version>2.6.13-SNAPSHOT</version>
->>>>>>> b1bf8fd1
 
     <name>Repose - Installation Cloud Integration CLI-Utils RPM</name>
 
@@ -97,7 +92,6 @@
                                 <require>java &gt;= 1.6.0</require>
                                 <require>repose</require>
                             </requires>
-                            <group/>
                         </configuration>
                     </plugin>
                 </plugins>
