--- conflicted
+++ resolved
@@ -10,10 +10,6 @@
 
     <groupId>com.rackspace.repose.installation.rpm.cli-utils</groupId>
     <artifactId>repose-cli-utils</artifactId>
-<<<<<<< HEAD
-    <version>2.6.13-SNAPSHOT</version>
-=======
->>>>>>> 29065c5d
 
     <name>Repose - Installation Cloud Integration CLI-Utils RPM</name>
 
