<?xml version="1.0" encoding="UTF-8"?>
<project xmlns="http://maven.apache.org/POM/4.0.0"
         xmlns:xsi="http://www.w3.org/2001/XMLSchema-instance"
         xsi:schemaLocation="http://maven.apache.org/POM/4.0.0 http://maven.apache.org/xsd/maven-4.0.0.xsd">
    <modelVersion>4.0.0</modelVersion>

    <parent>
        <groupId>com.rackspace.repose.installation.rpm.integration</groupId>
        <artifactId>integration</artifactId>
        <version>2.0.0-SNAPSHOT</version>
    </parent>

    <groupId>com.rackspace.repose.installation.rpm.integration.filters</groupId>
    <artifactId>filters</artifactId>
    <version>2.0.0-SNAPSHOT</version>

    <name>Repose - Cloud Integration Filter Bundle RPM</name>

    <description>
        Module for the Filter Bundle RPM.
    </description>

<<<<<<< HEAD
    <!--<packaging>rpm</packaging>-->
=======
    <packaging>pom</packaging>
>>>>>>> ed08cc80

    <profiles>
        <profile>
            <id>Build ROOT Web Application RPM</id>

            <activation>
                <property>
                    <name>build-system-packages</name>
                </property>
            </activation>
            <build>
                <plugins>
                    <plugin>
                        <groupId>org.codehaus.mojo</groupId>
                        <artifactId>rpm-maven-plugin</artifactId>

                        <configuration>
                            <name>repose-filters</name>
                            <mappings>
                                <mapping>
                                    <directory>/usr/share/repose/filters</directory>
                                    <username>tomcat</username>
                                    <groupname>tomcat</groupname>
                                    <filemode>755</filemode>

                                    <sources>
                                        <source>
                                            <location>${project.build.directory}/../../../../../components/filter-bundle/target/filter-bundle-${project.version}.ear
                                            </location>
                                        </source>
                                    </sources>
                                </mapping>

                                <mapping>
                                    <directory>/etc/repose/</directory>
                                    <username>tomcat</username>
                                    <groupname>tomcat</groupname>
                                    <configuration>noreplace</configuration>
                                    <directoryIncluded>false</directoryIncluded>
                                    <filemode>755</filemode>

                                    <sources>
                                        <source>
                                            <location>
                                                ../filters/src/main/resources/META-INF/configs/header-identity.cfg.xml
                                            </location>
                                        </source>
                                        <source>
                                            <location>../filters/src/main/resources/META-INF/configs/ip-identity.cfg.xml
                                            </location>
                                        </source>
                                        <source>
                                            <location>
                                                ../filters/src/main/resources/META-INF/configs/dist-datastore.cfg.xml
                                            </location>
                                        </source>
                                        <source>
                                            <location>
                                                ../filters/src/main/resources/META-INF/configs/http-logging.cfg.xml
                                            </location>
                                        </source>
                                        <source>
                                            <location>
                                                ../filters/src/main/resources/META-INF/configs/rate-limiting.cfg.xml
                                            </location>
                                        </source>
                                        <source>
                                            <location>
                                                ../filters/src/main/resources/META-INF/configs/destination-router.cfg.xml
                                            </location>
                                        </source>
                                    </sources>
                                </mapping>

                                <!-- ask Jesse why we need this -->
                                <!--<mapping>-->
                                <!--<directory>/usr/share/doc/repose-filter-bundle</directory>-->
                                <!--<username>root</username>-->
                                <!--<groupname>root</groupname>-->
                                <!--<filemode>644</filemode>-->

                                <!--<sources>-->
                                <!--<source>-->
                                <!--<location>${basedir}/target/git.properties</location>-->
                                <!--</source>-->
                                <!--</sources>-->
                                <!--</mapping>-->
                            </mappings>

                            <requires>
                                <require>repose-war</require>
                            </requires>
                        </configuration>
                    </plugin>
                </plugins>
            </build>
        </profile>
    </profiles>
</project><|MERGE_RESOLUTION|>--- conflicted
+++ resolved
@@ -20,11 +20,7 @@
         Module for the Filter Bundle RPM.
     </description>
 
-<<<<<<< HEAD
-    <!--<packaging>rpm</packaging>-->
-=======
     <packaging>pom</packaging>
->>>>>>> ed08cc80
 
     <profiles>
         <profile>
