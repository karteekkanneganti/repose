--- conflicted
+++ resolved
@@ -13,13 +13,8 @@
     // Headers available for splitting (According to RFC2616
     public static final String[] DEFAULT_SPLIT = {"accept", "accept-charset", "accept-language", "allow",
             "cache-control", "connection", "content-encoding", "content-language", "expect", "pragma",
-<<<<<<< HEAD
-            "proxy-authenticate", "te", "trailer", "transfer-encoding", "upgrade", "via", "www-authenticate",
-            "accept-encoding"};
-=======
             "proxy-authenticate", "te", "trailer", "transfer-encoding", "upgrade", "www-authenticate",
             "warning", "accept-encoding"};
->>>>>>> 749783c1
 
     public static final Comparator<String> CASE_INSENSITIVE_COMPARE = new Comparator<String>() {
         @Override
