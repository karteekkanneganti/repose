--- conflicted
+++ resolved
@@ -120,8 +120,6 @@
         }
     }
 
-<<<<<<< HEAD
-=======
     /**
      * Returns the size of the content body by reading through the input stream.
      * WARNING: This will cause some performance degradation as the request body will be read and
@@ -129,7 +127,6 @@
      * @return Size of content body based off of content within the request servletinputstream
      * @throws IOException
      */
->>>>>>> 1391ae83
     public int getRealBodyLength() throws IOException {
 
         synchronized (this) {
