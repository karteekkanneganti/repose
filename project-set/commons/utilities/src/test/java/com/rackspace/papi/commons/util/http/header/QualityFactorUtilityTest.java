package com.rackspace.papi.commons.util.http.header;

import java.util.Collections;
import java.util.List;
import org.junit.Test;
import org.junit.experimental.runners.Enclosed;
import org.junit.runner.RunWith;

import static org.junit.Assert.*;

/**
 *
 * @author zinic
 */
@RunWith(Enclosed.class)
public class QualityFactorUtilityTest {

   
   
   public static class WhenChoosingHeaderValuesByQuality {

      private static final String MEDIA_TYPE = "application/vnd.rackspace.services.a+xml; q=0.8, application/json; q=0.5, application/xml; q=0.9, */*; q=0.1";

      @Test
      public void shouldHandleNullHeaderValues() {
         final List<HeaderValue> headerValues = new HeaderFieldParser(MEDIA_TYPE).parse();
         headerValues.add(new HeaderValueImpl(null, -1));

         assertEquals("Should choose highest value quality media type", "application/xml", QualityFactorUtility.choosePreferedHeaderValue(headerValues).getValue());
      }

      @Test
      public void shouldHandleNullHeaderValueObjects() {
         final List<HeaderValue> headerValues = new HeaderFieldParser(MEDIA_TYPE).parse();
         headerValues.add(null);

         assertEquals("Should choose highest value quality media type", "application/xml", QualityFactorUtility.choosePreferedHeaderValue(headerValues).getValue());
      }

      @Test
      public void shouldReturnNullWhenGivenNull() {
         assertNull("Quality factor utility must return null when an empty header value list is given", QualityFactorUtility.choosePreferredHeaderValue(null));
      }

      @Test
      public void shouldReturnNullWhenGivenEmptyListOfHeaderValues() {
         assertTrue("Quality factor utility must return null when an empty header value list is given", QualityFactorUtility.choosePreferredHeaderValue(Collections.EMPTY_LIST) == null);
      }

      @Test
      public void shouldChooseHighestQualityHeaderValue() {
         final List<HeaderValue> headerValues = new HeaderFieldParser(MEDIA_TYPE).parse();

         assertEquals("Should choose highest value quality media type", "application/xml", QualityFactorUtility.choosePreferredHeaderValue(headerValues).getValue());
      }
   }

   public static class WhenChoosingHeaderValuesWithMatchingQuality {

      private static final String MEDIA_TYPE_WITH_DUPLICATE_QUALITY = "application/vnd.rackspace.services.a+xml; q=0.8, application/json; q=0.9, application/xml; q=0.9, */*; q=0.1";

      @Test
      public void shouldChooseHeaderValueByLexicographicOrderWhenQualitiesMatch() {
         final List<HeaderValue> headerValues = new HeaderFieldParser(MEDIA_TYPE_WITH_DUPLICATE_QUALITY).parse();

<<<<<<< HEAD
         assertEquals("Should choose highest value quality media type", "application/json", QualityFactorUtility.choosePreferredHeaderValue(headerValues).getValue());
      }
   }
   
   public static class WhenChoosingAllHeaderValuesByQuality {
      private static final String GROUPS_WITH_UNIQUE_HIGHEST_QUALITY = "group1;q=0.1,group2;q=0.1,highest;q=1.0,lowest;q=0.001";
      private static final String GROUPS_WITH_DUPLICATE_HIGHEST_QUALITY = "group1;q=0.1,group2;q=0.1,highest1;q=1.0,highest2;q=1.0,lowest;q=0.001";
      
      @Test
      public void shouldReturnEmptyListWhenGivenNull() {
         assertEquals("Quality factor utility should return empty list when null header list given", 0, QualityFactorUtility.choosePreferredHeaderValues(null).size());
      }
      
      @Test
      public void shouldFindHighestQuality() {
         final List<HeaderValue> headerValues = new HeaderFieldParser(GROUPS_WITH_UNIQUE_HIGHEST_QUALITY).parse();
         List<HeaderValue> actual = QualityFactorUtility.choosePreferredHeaderValues(headerValues);
         final int expectedSize = 1;
         final String expectedHeader = "highest";
         
         assertEquals("Should find highest quality header", expectedSize, actual.size());
         assertEquals("Should find header value associated with highest quality", expectedHeader, actual.get(0).getValue());
      }

      @Test
      public void shouldFindAllHighestQualityValues() {
         final List<HeaderValue> headerValues = new HeaderFieldParser(GROUPS_WITH_DUPLICATE_HIGHEST_QUALITY).parse();
         List<HeaderValue> actual = QualityFactorUtility.choosePreferredHeaderValues(headerValues);
         final int expectedSize = 2;
         final String expectedHeader = "highest";
         
         assertEquals("Should find highest quality header", expectedSize, actual.size());
         
         // ensure that we found all of the headers associated with the highest value
         for (int i = 1; i <= 2; i++) {
            boolean found = false;
            for (HeaderValue value: actual) {
               if (value.getValue().equals(expectedHeader + 1)) {
                  found = true;
               }
            }
            
            assertTrue("Should find header value associated with highest quality", found);
         }
=======
         assertEquals("Should choose highest value quality media type", "application/xml", QualityFactorUtility.choosePreferedHeaderValue(headerValues).getValue());
>>>>>>> c4dc4f8a
      }
   }
}<|MERGE_RESOLUTION|>--- conflicted
+++ resolved
@@ -26,7 +26,7 @@
          final List<HeaderValue> headerValues = new HeaderFieldParser(MEDIA_TYPE).parse();
          headerValues.add(new HeaderValueImpl(null, -1));
 
-         assertEquals("Should choose highest value quality media type", "application/xml", QualityFactorUtility.choosePreferedHeaderValue(headerValues).getValue());
+         assertEquals("Should choose highest value quality media type", "application/xml", QualityFactorUtility.choosePreferredHeaderValue(headerValues).getValue());
       }
 
       @Test
@@ -34,7 +34,7 @@
          final List<HeaderValue> headerValues = new HeaderFieldParser(MEDIA_TYPE).parse();
          headerValues.add(null);
 
-         assertEquals("Should choose highest value quality media type", "application/xml", QualityFactorUtility.choosePreferedHeaderValue(headerValues).getValue());
+         assertEquals("Should choose highest value quality media type", "application/xml", QualityFactorUtility.choosePreferredHeaderValue(headerValues).getValue());
       }
 
       @Test
@@ -63,14 +63,14 @@
       public void shouldChooseHeaderValueByLexicographicOrderWhenQualitiesMatch() {
          final List<HeaderValue> headerValues = new HeaderFieldParser(MEDIA_TYPE_WITH_DUPLICATE_QUALITY).parse();
 
-<<<<<<< HEAD
-         assertEquals("Should choose highest value quality media type", "application/json", QualityFactorUtility.choosePreferredHeaderValue(headerValues).getValue());
+         assertEquals("Should choose highest value quality media type", "application/xml", QualityFactorUtility.choosePreferredHeaderValue(headerValues).getValue());
       }
    }
    
    public static class WhenChoosingAllHeaderValuesByQuality {
       private static final String GROUPS_WITH_UNIQUE_HIGHEST_QUALITY = "group1;q=0.1,group2;q=0.1,highest;q=1.0,lowest;q=0.001";
       private static final String GROUPS_WITH_DUPLICATE_HIGHEST_QUALITY = "group1;q=0.1,group2;q=0.1,highest1;q=1.0,highest2;q=1.0,lowest;q=0.001";
+      private static final String GROUPS_WITHOUT_QUALITY = "group1,group2,highest1,highest2,lowest";
       
       @Test
       public void shouldReturnEmptyListWhenGivenNull() {
@@ -86,6 +86,15 @@
          
          assertEquals("Should find highest quality header", expectedSize, actual.size());
          assertEquals("Should find header value associated with highest quality", expectedHeader, actual.get(0).getValue());
+      }
+
+      @Test
+      public void shouldHandleGroupsWithoutQuality() {
+         final List<HeaderValue> headerValues = new HeaderFieldParser(GROUPS_WITHOUT_QUALITY).parse();
+         List<HeaderValue> actual = QualityFactorUtility.choosePreferredHeaderValues(headerValues);
+         final int expectedSize = 5;
+         
+         assertEquals("Should handle groups without quality", expectedSize, actual.size());
       }
 
       @Test
@@ -108,9 +117,6 @@
             
             assertTrue("Should find header value associated with highest quality", found);
          }
-=======
-         assertEquals("Should choose highest value quality media type", "application/xml", QualityFactorUtility.choosePreferedHeaderValue(headerValues).getValue());
->>>>>>> c4dc4f8a
       }
    }
 }