package com.rackspace.papi.commons.util.regex;

import org.junit.Test;
import org.junit.experimental.runners.Enclosed;
import org.junit.runner.RunWith;

import static org.junit.Assert.*;

/**
 *
 * @author zinic
 */
@RunWith(Enclosed.class)
public class KeyedRegexExtractorTest {

   public static class WhenExtractingPatterns {

      @Test
      public void shouldReturnFirstCaptureGroup() {
         final KeyedRegexExtractor<Object> extractor = new KeyedRegexExtractor<Object>();
         final Object expectedKey = new Object();

         final String pattern = "a([^z]+)z";
         extractor.addPattern(pattern, expectedKey);

         ExtractorResult result = extractor.extract("abcdz");
         assertEquals("Extractor should always return the first capture group when find(...) returns true", "bcd", result.getResult());
         assertEquals("Extractor should return matched key", expectedKey, result.getKey());
      }

      @Test
      public void shouldUseNullKeys() {
         final KeyedRegexExtractor<Object> extractor = new KeyedRegexExtractor<Object>();

         final String pattern = "a([^z]+)z";
         extractor.addPattern(pattern);

         ExtractorResult result = extractor.extract("abcdz");
         assertEquals("Extractor should always return the first capture group when find(...) returns true", "bcd", result.getResult());
         assertNull("Extractor should return null keys when patterns are added without them", result.getKey());
      }
      
      @Test
      public void shouldCaptureUserWithNegativeId(){
          final KeyedRegexExtractor<Object> extractor = new KeyedRegexExtractor<Object>();
         final Object expectedKey = new Object();

<<<<<<< HEAD
         final String pattern = ".*/servers/([-|\\w]+)/?.*";
=======
         final String pattern = ".*/servers/([-|\\w]+)/.*";
>>>>>>> bea3dbf5
         extractor.addPattern(pattern, expectedKey);
         

         ExtractorResult result = extractor.extract("http://n01.repose.org/servers/-384904");
         assertEquals("Extractor should always return the first capture group when find(...) returns true", "-384904", result.getResult());
         assertEquals("Extractor should return matched key", expectedKey, result.getKey());
      }
   }
}<|MERGE_RESOLUTION|>--- conflicted
+++ resolved
@@ -45,11 +45,8 @@
           final KeyedRegexExtractor<Object> extractor = new KeyedRegexExtractor<Object>();
          final Object expectedKey = new Object();
 
-<<<<<<< HEAD
-         final String pattern = ".*/servers/([-|\\w]+)/?.*";
-=======
+
          final String pattern = ".*/servers/([-|\\w]+)/.*";
->>>>>>> bea3dbf5
          extractor.addPattern(pattern, expectedKey);
          
 
