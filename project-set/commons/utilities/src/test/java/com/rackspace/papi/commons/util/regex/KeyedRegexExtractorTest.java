--- conflicted
+++ resolved
@@ -45,12 +45,7 @@
           final KeyedRegexExtractor<Object> extractor = new KeyedRegexExtractor<Object>();
          final Object expectedKey = new Object();
 
-<<<<<<< HEAD
-
-         final String pattern = ".*/servers/([-|\\w]+)/.*";
-=======
          final String pattern = ".*/servers/([-|\\w]+)/?.*";
->>>>>>> e54022f9
          extractor.addPattern(pattern, expectedKey);
          
 
