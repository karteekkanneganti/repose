--- conflicted
+++ resolved
@@ -59,12 +59,8 @@
         <repository>
             <id>maven.java.net</id>
             <name>Glassfish repository</name>
-<<<<<<< HEAD
             <url>http://maven.java.net/content/repositories/releases</url>
-            <layout>legacy</layout>
-=======
-            <url>http://download.java.net/maven/glassfish</url>
->>>>>>> 0cc9cf7d
+            <!--url>http://download.java.net/maven/glassfish</url-->
         </repository>
     </repositories>
 </project>