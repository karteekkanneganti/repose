
<project xmlns="http://maven.apache.org/POM/4.0.0" xmlns:xsi="http://www.w3.org/2001/XMLSchema-instance" xsi:schemaLocation="http://maven.apache.org/POM/4.0.0 http://maven.apache.org/xsd/maven-4.0.0.xsd">
   <modelVersion>4.0.0</modelVersion>

   <parent>
      <groupId>com.rackspace.papi.external</groupId>
      <artifactId>external-lib-support</artifactId>
      <version>1.0.3-SNAPSHOT</version>
      <relativePath>../../pom.xml</relativePath>
   </parent>

   <groupId>com.rackspace.papi.external.testing</groupId>
   <artifactId>test-service-mock</artifactId>
   <packaging>war</packaging>

   <name>Power API Test - Testing Service and Mocks</name>

   <properties>
      <endorsed.dir>${project.build.directory}/endorsed</endorsed.dir>
   </properties>

   <dependencies>
      <!--
      <dependency>
         <groupId>javax</groupId>
         <artifactId>javaee-web-api</artifactId>
      </dependency>
      -->

      <dependency>
         <groupId>com.sun.jersey</groupId>
         <artifactId>jersey-json</artifactId>
         <version>1.9.1</version>
      </dependency>
        
      <dependency>
         <groupId>com.sun.jersey</groupId>
         <artifactId>jersey-server</artifactId>
         <version>1.9.1</version>
      </dependency>
        
      <dependency>
         <groupId>com.rackspace.cloud.services.clients</groupId>
         <artifactId>rackspace-auth-v1.1</artifactId>
         <version>${project.version}</version>
      </dependency>

      <dependency>
         <groupId>com.rackspace.cloud.services.clients</groupId>
         <artifactId>openstack-ids</artifactId>
         <version>${project.version}</version>
      </dependency>

      <!--
      <dependency>
         <groupId>com.sun.jersey</groupId>
         <artifactId>jersey-client</artifactId>
         <version>1.9.1</version>
      </dependency>

      <dependency>
         <groupId>org.codehaus.jackson</groupId>
         <artifactId>jackson-core-lgpl</artifactId>
         <version>1.9.2</version>
      </dependency>

      <dependency>
         <groupId>org.codehaus.jackson</groupId>
         <artifactId>jackson-jaxrs</artifactId>
         <version>1.9.2</version>
      </dependency>

      <dependency>
         <groupId>org.codehaus.jackson</groupId>
         <artifactId>jackson-xc</artifactId>
         <version>1.9.2</version>
      </dependency>
      -->

      <dependency>
         <groupId>junit</groupId>
         <artifactId>junit</artifactId>
      </dependency>
<<<<<<< HEAD
      
      <dependency>
         <groupId>com.rackspace.papi.components</groupId>
         <artifactId>rate-limiting</artifactId>
         <version>${project.version}</version>
      </dependency>
=======
      <dependency>
         <groupId>com.sun.jersey.test.framework</groupId>
         <artifactId>jersey-test-framework</artifactId>
         <version>1.0.3.1</version>
         <scope>test</scope>
      </dependency>
        <dependency>
            <groupId>javax.mail</groupId>
            <artifactId>mail</artifactId>
            <scope>test</scope>
        </dependency>
        <!--
        <dependency>
            <groupId>com.sun.grizzly</groupId>
            <artifactId>grizzly-servlet-webserver</artifactId>
            <version>1.9.40</version>
            <scope>test</scope>
        </dependency>
        -->
>>>>>>> 8f98af88
   </dependencies>

   <build>
      <plugins>
         <plugin>
            <groupId>org.apache.maven.plugins</groupId>
            <artifactId>maven-compiler-plugin</artifactId>
            <version>2.3.2</version>
            <configuration>
               <source>1.6</source>
               <target>1.6</target>
               <compilerArguments>
                  <endorseddirs>${endorsed.dir}</endorseddirs>
               </compilerArguments>
            </configuration>
         </plugin>

         <plugin>
            <groupId>org.apache.maven.plugins</groupId>
            <artifactId>maven-war-plugin</artifactId>
            <version>2.1.1</version>
            <configuration>
               <failOnMissingWebXml>false</failOnMissingWebXml>
            </configuration>
         </plugin>

<!--
         <plugin>
            <groupId>org.apache.maven.plugins</groupId>
            <artifactId>maven-dependency-plugin</artifactId>
            <version>2.1</version>
            <executions>
               <execution>
                  <phase>validate</phase>
                  <goals>
                     <goal>copy</goal>
                  </goals>
                  <configuration>
                     <outputDirectory>${endorsed.dir}</outputDirectory>
                     <silent>true</silent>
                     <artifactItems>
                        <artifactItem>
                           <groupId>javax</groupId>
                           <artifactId>javaee-endorsed-api</artifactId>
                           <version>6.0</version>
                           <type>jar</type>
                        </artifactItem>
                     </artifactItems>
                  </configuration>
               </execution>
            </executions>
         </plugin>
         -->
      </plugins>
   </build>
</project><|MERGE_RESOLUTION|>--- conflicted
+++ resolved
@@ -81,14 +81,6 @@
          <groupId>junit</groupId>
          <artifactId>junit</artifactId>
       </dependency>
-<<<<<<< HEAD
-      
-      <dependency>
-         <groupId>com.rackspace.papi.components</groupId>
-         <artifactId>rate-limiting</artifactId>
-         <version>${project.version}</version>
-      </dependency>
-=======
       <dependency>
          <groupId>com.sun.jersey.test.framework</groupId>
          <artifactId>jersey-test-framework</artifactId>
@@ -108,7 +100,6 @@
             <scope>test</scope>
         </dependency>
         -->
->>>>>>> 8f98af88
    </dependencies>
 
    <build>
