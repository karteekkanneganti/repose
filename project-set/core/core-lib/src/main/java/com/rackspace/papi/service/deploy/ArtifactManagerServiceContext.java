package com.rackspace.papi.service.deploy;

import com.rackspace.papi.commons.util.thread.DestroyableThreadWrapper;
import com.rackspace.papi.container.config.ContainerConfiguration;
import com.rackspace.papi.service.context.ContextAdapter;
import com.rackspace.papi.service.context.ServiceContext;
import com.rackspace.papi.service.context.ServletContextHelper;
import com.rackspace.papi.service.event.PowerFilterEvent;
import com.rackspace.papi.service.event.common.Event;
import com.rackspace.papi.service.event.common.EventService;
import com.rackspace.papi.service.event.listener.SingleFireEventListener;
import org.slf4j.Logger;

import javax.servlet.ServletContext;
import javax.servlet.ServletContextEvent;
import java.io.File;

public class ArtifactManagerServiceContext implements ServiceContext<ArtifactManager> {
   private static final Logger LOG = org.slf4j.LoggerFactory.getLogger(ArtifactManagerServiceContext.class);

   public static final String SERVICE_NAME = "powerapi:/kernel/artifact-deployment";
   private DestroyableThreadWrapper watcherThread;
   private ArtifactManager artifactManager;
   private EventService eventManagerReference;
   private ContainerConfigurationListener containerCfgListener;
   
   public ArtifactManagerServiceContext(ArtifactManager artifactManager, EventService eventManagerReference, ContainerConfigurationListener containerCfgListener) {
      this.artifactManager = artifactManager;
      this.eventManagerReference = eventManagerReference;
      this.containerCfgListener = containerCfgListener;
   }

   private ContainerConfigurationListener containerCfgListener = null;

   @Override
   public String getServiceName() {
      return SERVICE_NAME;
   }

   @Override
   public ArtifactManager getService() {
      return artifactManager;
   }

   @Override
   public void contextInitialized(ServletContextEvent sce) {
      final ServletContext ctx = sce.getServletContext();
      final ContextAdapter contextAdapter = ServletContextHelper.getInstance().getPowerApiContext(ctx);

<<<<<<< HEAD
=======
      final EventService eventManagerReference = contextAdapter.eventService();

      containerCfgListener = new ContainerConfigurationListener(eventManagerReference);
>>>>>>> 83692437
      watcherThread = new DestroyableThreadWrapper(contextAdapter.threadingService().newThread(containerCfgListener.getDirWatcher(), "Artifact Watcher Thread"), containerCfgListener.getDirWatcher());

      contextAdapter.configurationService().subscribeTo("container.cfg.xml", containerCfgListener, ContainerConfiguration.class);

      eventManagerReference.listen(artifactManager, ApplicationArtifactEvent.class);
      eventManagerReference.listen(new SingleFireEventListener<PowerFilterEvent, Long>(PowerFilterEvent.class) {

         @Override
         public void onlyOnce(Event<PowerFilterEvent, Long> e) {
            watcherThread.start();
         }
      }, PowerFilterEvent.POWER_FILTER_CONFIGURED);
   }

   @Override
   public void contextDestroyed(ServletContextEvent sce) {
      try {
         final EventService eventManagerReference = ServletContextHelper.getInstance().getPowerApiContext(sce.getServletContext()).eventService();
         eventManagerReference.squelch(artifactManager, ApplicationArtifactEvent.class);

         if (containerCfgListener.isAutoClean()) {
            delete(containerCfgListener.getUnpacker().getDeploymentDirectory());
         }
      } finally {
         watcherThread.destroy();
      }
   }

   private void delete(File file) {
      if (file.isDirectory()) {
         for (File c : file.listFiles()) {
            delete(c);
         }            
      }

      if(!file.delete()) {
         LOG.warn("Failure to delete file " + file.getName() + " on repose shutdown.");
      }
   }
}<|MERGE_RESOLUTION|>--- conflicted
+++ resolved
@@ -9,28 +9,25 @@
 import com.rackspace.papi.service.event.common.Event;
 import com.rackspace.papi.service.event.common.EventService;
 import com.rackspace.papi.service.event.listener.SingleFireEventListener;
+import java.io.File;
+import javax.servlet.ServletContext;
+import javax.servlet.ServletContextEvent;
 import org.slf4j.Logger;
 
-import javax.servlet.ServletContext;
-import javax.servlet.ServletContextEvent;
-import java.io.File;
+public class ArtifactManagerServiceContext implements ServiceContext<ArtifactManager> {
 
-public class ArtifactManagerServiceContext implements ServiceContext<ArtifactManager> {
    private static final Logger LOG = org.slf4j.LoggerFactory.getLogger(ArtifactManagerServiceContext.class);
-
    public static final String SERVICE_NAME = "powerapi:/kernel/artifact-deployment";
    private DestroyableThreadWrapper watcherThread;
    private ArtifactManager artifactManager;
    private EventService eventManagerReference;
-   private ContainerConfigurationListener containerCfgListener;
-   
+   private ContainerConfigurationListener containerCfgListener = null;
+
    public ArtifactManagerServiceContext(ArtifactManager artifactManager, EventService eventManagerReference, ContainerConfigurationListener containerCfgListener) {
       this.artifactManager = artifactManager;
       this.eventManagerReference = eventManagerReference;
       this.containerCfgListener = containerCfgListener;
    }
-
-   private ContainerConfigurationListener containerCfgListener = null;
 
    @Override
    public String getServiceName() {
@@ -47,12 +44,6 @@
       final ServletContext ctx = sce.getServletContext();
       final ContextAdapter contextAdapter = ServletContextHelper.getInstance().getPowerApiContext(ctx);
 
-<<<<<<< HEAD
-=======
-      final EventService eventManagerReference = contextAdapter.eventService();
-
-      containerCfgListener = new ContainerConfigurationListener(eventManagerReference);
->>>>>>> 83692437
       watcherThread = new DestroyableThreadWrapper(contextAdapter.threadingService().newThread(containerCfgListener.getDirWatcher(), "Artifact Watcher Thread"), containerCfgListener.getDirWatcher());
 
       contextAdapter.configurationService().subscribeTo("container.cfg.xml", containerCfgListener, ContainerConfiguration.class);
@@ -85,10 +76,10 @@
       if (file.isDirectory()) {
          for (File c : file.listFiles()) {
             delete(c);
-         }            
+         }
       }
 
-      if(!file.delete()) {
+      if (!file.delete()) {
          LOG.warn("Failure to delete file " + file.getName() + " on repose shutdown.");
       }
    }
