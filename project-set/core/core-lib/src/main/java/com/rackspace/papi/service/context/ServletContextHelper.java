package com.rackspace.papi.service.context;

import com.rackspace.papi.domain.ServicePorts;
import javax.servlet.ServletContext;
import org.slf4j.Logger;
import org.slf4j.LoggerFactory;
import org.springframework.context.ApplicationContext;

public final class ServletContextHelper {

<<<<<<< HEAD
    public static final String SERVLET_CONTEXT_ATTRIBUTE_NAME = "PAPI_ServletContext";
    public static final String SPRING_APPLICATION_CONTEXT_ATTRIBUTE_NAME = "PAPI_SpringApplicationContext";
    private static final Logger LOG = LoggerFactory.getLogger(ServletContextHelper.class);
    private static final Object lock = new Object();
    private static ServletContextHelper instance = null;
    private final ContextAdapterProvider adapterProvider;

    public static ServletContextHelper configureInstance(ContextAdapterProvider adapterProvider, ServletContext ctx, ApplicationContext applicationContext) {
        synchronized (lock) {
            if (adapterProvider != null) {
                LOG.debug("Configuring ContextAdapterProvider: " + adapterProvider.getClass().getName());
                instance = new ServletContextHelper(adapterProvider);
                instance.setPowerApiContext(ctx, applicationContext);
            }
            return instance;
        }
    }

    public static ServletContextHelper getInstance() {
        synchronized (lock) {
            return instance;
        }
    }
=======
   public static final String SERVLET_CONTEXT_ATTRIBUTE_NAME = "PAPI_ServletContext";
   private static final Logger LOG = LoggerFactory.getLogger(ServletContextHelper.class);
   private static final Object LOCK = new Object();
   private static ServletContextHelper instance = null;
   private final ContextAdapterProvider adapterProvider;

   public static void configureInstance(ContextAdapterProvider adapterProvider, ServletContext ctx, Context namingContext) {
      synchronized (LOCK) {
         if (instance == null && adapterProvider != null) {
            LOG.debug("Configuring ContextAdapterProvider: " + adapterProvider.getClass().getName());
            instance = new ServletContextHelper(adapterProvider);
            instance.setPowerApiContext(ctx, namingContext);
         }
      }
   }

   public static ServletContextHelper getInstance() {
      synchronized (LOCK) {
         return instance;
      }
   }
>>>>>>> e9ab0f52

    private ServletContextHelper() {
        this.adapterProvider = null;
    }

    private ServletContextHelper(ContextAdapterProvider adapterProvider) {
        this.adapterProvider = adapterProvider;
    }

    public ApplicationContext getApplicationContext(ServletContext ctx) {
        return (ApplicationContext) ctx.getAttribute(SPRING_APPLICATION_CONTEXT_ATTRIBUTE_NAME);
    }

    public ContextAdapter getPowerApiContext(ServletContext ctx) {
        return adapterProvider.newInstance(null);
    }

    public void setPowerApiContext(ServletContext ctx, ApplicationContext applicationContext) {
        ctx.setAttribute(SPRING_APPLICATION_CONTEXT_ATTRIBUTE_NAME, applicationContext);
    }

    public ServicePorts getServerPorts(ServletContext ctx) {
        return getApplicationContext(ctx).getBean("servicePorts", ServicePorts.class);
        /*
         * Object port = ctx.getAttribute(InitParameter.PORT.getParameterName());
         *
         * if (port != null) { return (ServicePorts) ctx.getAttribute(InitParameter.PORT.getParameterName()); } else {
         * return new ServicePorts(); }
         *
         */
    }
}<|MERGE_RESOLUTION|>--- conflicted
+++ resolved
@@ -8,16 +8,15 @@
 
 public final class ServletContextHelper {
 
-<<<<<<< HEAD
     public static final String SERVLET_CONTEXT_ATTRIBUTE_NAME = "PAPI_ServletContext";
     public static final String SPRING_APPLICATION_CONTEXT_ATTRIBUTE_NAME = "PAPI_SpringApplicationContext";
     private static final Logger LOG = LoggerFactory.getLogger(ServletContextHelper.class);
-    private static final Object lock = new Object();
+    private static final Object LOCK = new Object();
     private static ServletContextHelper instance = null;
     private final ContextAdapterProvider adapterProvider;
 
     public static ServletContextHelper configureInstance(ContextAdapterProvider adapterProvider, ServletContext ctx, ApplicationContext applicationContext) {
-        synchronized (lock) {
+        synchronized (LOCK) {
             if (adapterProvider != null) {
                 LOG.debug("Configuring ContextAdapterProvider: " + adapterProvider.getClass().getName());
                 instance = new ServletContextHelper(adapterProvider);
@@ -28,33 +27,10 @@
     }
 
     public static ServletContextHelper getInstance() {
-        synchronized (lock) {
+        synchronized (LOCK) {
             return instance;
         }
     }
-=======
-   public static final String SERVLET_CONTEXT_ATTRIBUTE_NAME = "PAPI_ServletContext";
-   private static final Logger LOG = LoggerFactory.getLogger(ServletContextHelper.class);
-   private static final Object LOCK = new Object();
-   private static ServletContextHelper instance = null;
-   private final ContextAdapterProvider adapterProvider;
-
-   public static void configureInstance(ContextAdapterProvider adapterProvider, ServletContext ctx, Context namingContext) {
-      synchronized (LOCK) {
-         if (instance == null && adapterProvider != null) {
-            LOG.debug("Configuring ContextAdapterProvider: " + adapterProvider.getClass().getName());
-            instance = new ServletContextHelper(adapterProvider);
-            instance.setPowerApiContext(ctx, namingContext);
-         }
-      }
-   }
-
-   public static ServletContextHelper getInstance() {
-      synchronized (LOCK) {
-         return instance;
-      }
-   }
->>>>>>> e9ab0f52
 
     private ServletContextHelper() {
         this.adapterProvider = null;
