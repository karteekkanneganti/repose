package com.rackspace.papi.service.datastore.impl.ehcache;

import com.rackspace.papi.service.datastore.Datastore;
import com.rackspace.papi.service.datastore.DatastoreOperationException;
import com.rackspace.papi.service.datastore.StoredElement;
import com.rackspace.papi.service.datastore.impl.StoredElementImpl;
import net.sf.ehcache.Element;
import net.sf.ehcache.Ehcache;

import java.util.concurrent.TimeUnit;

public class EHCacheDatastore implements Datastore {

<<<<<<< HEAD
    private final Cache ehCacheInstance;

    public EHCacheDatastore(Cache ehCacheInstance) {
        this.ehCacheInstance = ehCacheInstance;
    }
=======
   private final Ehcache ehCacheInstance;

   public EHCacheDatastore(Ehcache ehCacheInstance ) {
      this.ehCacheInstance = ehCacheInstance;
      
   }
>>>>>>> b31b0c44

    @Override
    public StoredElement get(String key) throws DatastoreOperationException {
        final Element element = ehCacheInstance.get(key);

        if (element != null) {
            return new StoredElementImpl(key, (byte[]) element.getValue());
        }

        return new StoredElementImpl(key, null);
    }

    @Override
    public boolean remove(String key) throws DatastoreOperationException {
        return ehCacheInstance.remove(key);
    }

    @Override
    public void put(String key, byte[] value) throws DatastoreOperationException {
        ehCacheInstance.put(new Element(key, value));
    }

<<<<<<< HEAD
    @Override
    public void put(String key, byte[] value, int ttl, TimeUnit timeUnit) throws DatastoreOperationException {
        final Element putMe = new Element(key, value);
        putMe.setTimeToLive((int) TimeUnit.SECONDS.convert(ttl, timeUnit));

        ehCacheInstance.put(putMe);
    }
=======
   @Override
   public void put(String key, byte[] value, int ttl, TimeUnit timeUnit) throws DatastoreOperationException {
      final Element putMe = new Element(key, value);
      putMe.setTimeToLive((int) TimeUnit.SECONDS.convert(ttl, timeUnit));
      ehCacheInstance.put(putMe);
   }
>>>>>>> b31b0c44

    @Override
    public boolean remove(String key, boolean notify) throws DatastoreOperationException {
        return remove(key);
    }

    @Override
    public void put(String key, byte[] value, boolean notify) throws DatastoreOperationException {
        put(key, value);
    }

    @Override
    public void put(String key, byte[] value, int ttl, TimeUnit timeUnit, boolean notify)
            throws DatastoreOperationException {
        put(key, value, ttl, timeUnit);
    }

    @Override
    public void removeAllCacheData() {
        ehCacheInstance.removeAll();
    }
}<|MERGE_RESOLUTION|>--- conflicted
+++ resolved
@@ -11,20 +11,12 @@
 
 public class EHCacheDatastore implements Datastore {
 
-<<<<<<< HEAD
-    private final Cache ehCacheInstance;
-
-    public EHCacheDatastore(Cache ehCacheInstance) {
-        this.ehCacheInstance = ehCacheInstance;
-    }
-=======
    private final Ehcache ehCacheInstance;
 
    public EHCacheDatastore(Ehcache ehCacheInstance ) {
       this.ehCacheInstance = ehCacheInstance;
       
    }
->>>>>>> b31b0c44
 
     @Override
     public StoredElement get(String key) throws DatastoreOperationException {
@@ -47,7 +39,6 @@
         ehCacheInstance.put(new Element(key, value));
     }
 
-<<<<<<< HEAD
     @Override
     public void put(String key, byte[] value, int ttl, TimeUnit timeUnit) throws DatastoreOperationException {
         final Element putMe = new Element(key, value);
@@ -55,14 +46,6 @@
 
         ehCacheInstance.put(putMe);
     }
-=======
-   @Override
-   public void put(String key, byte[] value, int ttl, TimeUnit timeUnit) throws DatastoreOperationException {
-      final Element putMe = new Element(key, value);
-      putMe.setTimeToLive((int) TimeUnit.SECONDS.convert(ttl, timeUnit));
-      ehCacheInstance.put(putMe);
-   }
->>>>>>> b31b0c44
 
     @Override
     public boolean remove(String key, boolean notify) throws DatastoreOperationException {
