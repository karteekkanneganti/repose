--- conflicted
+++ resolved
@@ -5,12 +5,6 @@
 import java.net.URL;
 
 public class HostUtilities {
-<<<<<<< HEAD
-
-
-    private static final String HTTP_PREFIX = "http";
-=======
->>>>>>> e4ce0beb
     
     private HostUtilities(){
     }
