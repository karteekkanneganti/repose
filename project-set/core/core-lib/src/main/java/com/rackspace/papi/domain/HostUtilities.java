--- conflicted
+++ resolved
@@ -5,21 +5,18 @@
 import java.net.URL;
 
 public class HostUtilities {
-<<<<<<< HEAD
-    private static final String HTTP_PREFIX = "https";
-=======
+
 
     private static final String HTTP_PREFIX = "http";
     
     private HostUtilities(){
     }
->>>>>>> 17e4f6da
 
     public static String asUrl(Host host) throws MalformedURLException {
-        return new URL(host.getScheme(), host.getHostname(), host.getServicePort(), "").toExternalForm();
+        return new URL(HTTP_PREFIX, host.getHostname(), host.getServicePort(), "").toExternalForm();
     }
 
     public static String asUrl(Host host, String uri) throws MalformedURLException {
-        return new URL(host.getScheme(), host.getHostname(), host.getServicePort(), uri).toExternalForm();
+        return new URL(HTTP_PREFIX, host.getHostname(), host.getServicePort(), uri).toExternalForm();
     }
 }