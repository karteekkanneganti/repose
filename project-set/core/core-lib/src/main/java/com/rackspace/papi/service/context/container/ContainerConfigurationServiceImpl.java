--- conflicted
+++ resolved
@@ -14,11 +14,8 @@
     public ContainerConfigurationServiceImpl() {
     }
 
-<<<<<<< HEAD
-    public ContainerConfigurationServiceImpl(String via, int contentBodyReadLimit, ServicePorts ports) {
-=======
-    public ContainerConfigurationServiceImpl(List<Port> ports, String via, Long contentBodyReadLimit) {
->>>>>>> 39303713
+    public ContainerConfigurationServiceImpl(String via, Long contentBodyReadLimit, ServicePorts ports) {
+
         this.ports.addAll(ports);
         this.viaValue = via;
         this.contentBodyReadLimit = contentBodyReadLimit;
