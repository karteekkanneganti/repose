--- conflicted
+++ resolved
@@ -6,9 +6,7 @@
 import com.rackspace.papi.commons.util.servlet.http.HttpServletHelper;
 import com.rackspace.papi.commons.util.servlet.http.MutableHttpServletRequest;
 import com.rackspace.papi.commons.util.servlet.http.MutableHttpServletResponse;
-import com.rackspace.papi.commons.util.servlet.http.RouteDestination;
 import com.rackspace.papi.domain.ServicePorts;
-import com.rackspace.papi.model.Destination;
 import com.rackspace.papi.model.Node;
 import com.rackspace.papi.model.ReposeCluster;
 import com.rackspace.papi.model.SystemModel;
@@ -31,151 +29,45 @@
 
 public class PowerFilter extends ApplicationContextAwareFilter {
 
-   private static final Logger LOG = LoggerFactory.getLogger(PowerFilter.class);
-   private final EventListener<ApplicationDeploymentEvent, List<String>> applicationDeploymentListener;
-   private final UpdateListener<SystemModel> systemModelConfigurationListener;
-   private ServicePorts ports;
-   private boolean firstInitialization;
-   private PowerFilterChainBuilder powerFilterChainBuilder;
-   private ContextAdapter papiContext;
-   private SystemModel currentSystemModel;
-   private ReposeCluster serviceDomain;
-   private Node localHost;
-   private FilterConfig filterConfig;
-   private ReportingService reportingService;
-   private ResponseHeaderService responseHeaderService;
-   private Destination defaultDst;
+    private static final Logger LOG = LoggerFactory.getLogger(PowerFilter.class);
+    private final EventListener<ApplicationDeploymentEvent, List<String>> applicationDeploymentListener;
+    private final UpdateListener<SystemModel> systemModelConfigurationListener;
+    private ServicePorts ports;
+    private boolean firstInitialization;
+    private PowerFilterChainBuilder powerFilterChainBuilder;
+    private ContextAdapter papiContext;
+    private SystemModel currentSystemModel;
+    private ReposeCluster serviceDomain;
+    private Node localHost;
+    private FilterConfig filterConfig;
+    private ReportingService reportingService;
+    private ResponseHeaderService responseHeaderService;
 
-   public PowerFilter() {
-      firstInitialization = true;
+    public PowerFilter() {
+        firstInitialization = true;
 
-      // Default to an empty filter chain so that artifact deployment doesn't gum up the works with a null pointer
-      powerFilterChainBuilder = null;
-      systemModelConfigurationListener = new SystemModelConfigListener();
-      applicationDeploymentListener = new ApplicationDeploymentEventListener();
-   }
+        // Default to an empty filter chain so that artifact deployment doesn't gum up the works with a null pointer
+        powerFilterChainBuilder = null;
+        systemModelConfigurationListener = new SystemModelConfigListener();
+        applicationDeploymentListener = new ApplicationDeploymentEventListener();
+    }
 
-   private class ApplicationDeploymentEventListener implements EventListener<ApplicationDeploymentEvent, List<String>> {
+    private class ApplicationDeploymentEventListener implements EventListener<ApplicationDeploymentEvent, List<String>> {
 
-      @Override
-      public void onEvent(Event<ApplicationDeploymentEvent, List<String>> e) {
-         LOG.info("Application collection has been modified. Application that changed: " + e.payload());
+        @Override
+        public void onEvent(Event<ApplicationDeploymentEvent, List<String>> e) {
+            LOG.info("Application collection has been modified. Application that changed: " + e.payload());
 
-         if (currentSystemModel != null) {
-            SystemModelInterrogator interrogator = new SystemModelInterrogator(ports);
-            localHost = interrogator.getLocalHost(currentSystemModel);
-            serviceDomain = interrogator.getLocalServiceDomain(currentSystemModel);
-            defaultDst = interrogator.getDefaultDestination(currentSystemModel);
-            final List<FilterContext> newFilterChain = new FilterContextInitializer(
-                    filterConfig,
-                    ServletContextHelper.getInstance().getApplicationContext(filterConfig.getServletContext())).buildFilterContexts(papiContext.classLoader(), serviceDomain, localHost);
+            if (currentSystemModel != null) {
+                SystemModelInterrogator interrogator = new SystemModelInterrogator(ports);
+                localHost = interrogator.getLocalHost(currentSystemModel);
+                serviceDomain = interrogator.getLocalServiceDomain(currentSystemModel);
+                final List<FilterContext> newFilterChain = new FilterContextInitializer(
+                        filterConfig,
+                        ServletContextHelper.getInstance().getApplicationContext(filterConfig.getServletContext())).buildFilterContexts(papiContext.classLoader(), serviceDomain, localHost);
 
-            updateFilterChainBuilder(newFilterChain);
-         }
-      }
-   }
-
-   private class SystemModelConfigListener implements UpdateListener<SystemModel> {
-
-      private final Object internalLock = new Object();
-
-      // TODO:Review - There's got to be a better way of initializing PowerFilter. Maybe the app management service could be queryable.
-      @Override
-      public void configurationUpdated(SystemModel configurationObject) {
-         currentSystemModel = configurationObject;
-
-         // This event must be fired only after we have finished configuring the system.
-         // This prevents a race condition illustrated below where the application
-         // deployment event is caught but does nothing due to a null configuration
-         synchronized (internalLock) {
-            if (firstInitialization) {
-               firstInitialization = false;
-
-               papiContext.eventService().newEvent(PowerFilterEvent.POWER_FILTER_CONFIGURED, System.currentTimeMillis());
-            } else {
-               SystemModelInterrogator interrogator = new SystemModelInterrogator(ports);
-               localHost = interrogator.getLocalHost(currentSystemModel);
-               serviceDomain = interrogator.getLocalServiceDomain(currentSystemModel);
-               final List<FilterContext> newFilterChain = new FilterContextInitializer(
-                       filterConfig,
-                       ServletContextHelper.getInstance().getApplicationContext(filterConfig.getServletContext())).buildFilterContexts(papiContext.classLoader(), serviceDomain, localHost);
-               updateFilterChainBuilder(newFilterChain);
+                updateFilterChainBuilder(newFilterChain);
             }
-<<<<<<< HEAD
-         }
-      }
-   }
-
-   // This is written like this in case requests are already processing against the
-   // existing filterChain.  If that is the case we create a new one for the deployment
-   // update but the old list stays in memory as the garbage collector won't clean
-   // it up until all RequestFilterChainState objects are no longer referencing it.
-   private synchronized void updateFilterChainBuilder(List<FilterContext> newFilterChain) {
-      if (powerFilterChainBuilder != null) {
-         papiContext.filterChainGarbageCollectorService().reclaimDestroyable(powerFilterChainBuilder, powerFilterChainBuilder.getResourceConsumerMonitor());
-      }
-      try {
-         powerFilterChainBuilder = new PowerFilterChainBuilder(serviceDomain, localHost, newFilterChain, filterConfig.getServletContext());
-      } catch (PowerFilterChainException ex) {
-         LOG.error("Unable to initialize filter chain builder", ex);
-      }
-   }
-
-   protected SystemModel getCurrentSystemModel() {
-      return currentSystemModel;
-   }
-
-   @Override
-   public void init(FilterConfig filterConfig) throws ServletException {
-      super.init(filterConfig);
-      this.filterConfig = filterConfig;
-
-      ports = ServletContextHelper.getInstance().getServerPorts(filterConfig.getServletContext());
-      papiContext = ServletContextHelper.getInstance().getPowerApiContext(filterConfig.getServletContext());
-
-      papiContext.eventService().listen(applicationDeploymentListener, ApplicationDeploymentEvent.APPLICATION_COLLECTION_MODIFIED);
-      papiContext.configurationService().subscribeTo("system-model.cfg.xml", systemModelConfigurationListener, SystemModel.class);
-
-      filterConfig.getServletContext().setAttribute("powerFilter", this);
-
-      reportingService = papiContext.reportingService();
-      responseHeaderService = papiContext.responseHeaderService();
-   }
-
-   @Override
-   public void destroy() {
-   }
-
-   @Override
-   public void doFilter(ServletRequest request, ServletResponse response, FilterChain chain) throws IOException, ServletException {
-      HttpServletHelper.verifyRequestAndResponse(LOG, request, response);
-
-      final MutableHttpServletRequest mutableHttpRequest = MutableHttpServletRequest.wrap((HttpServletRequest) request);
-      final MutableHttpServletResponse mutableHttpResponse = MutableHttpServletResponse.wrap(mutableHttpRequest, (HttpServletResponse) response);
-
-      if (powerFilterChainBuilder == null) {
-         responseHeaderService.setVia(mutableHttpRequest, mutableHttpResponse);
-         throw new ServletException("Filter chain has not been initialized");
-      }
-      mutableHttpRequest.addDestination(new RouteDestination(defaultDst.getId(), mutableHttpRequest.getRequestURI(), -1));
-
-      try {
-         final PowerFilterChain requestFilterChainState = powerFilterChainBuilder.newPowerFilterChain(chain);
-         requestFilterChainState.startFilterChain(mutableHttpRequest, mutableHttpResponse);
-      } catch (PowerFilterChainException ex) {
-         LOG.warn("Error creating filter chain", ex);
-         mutableHttpResponse.sendError(HttpStatusCode.SERVICE_UNAVAIL.intValue(), "Error creating filter chain");
-         mutableHttpResponse.setLastException(ex);
-      } catch (Exception ex) {
-         LOG.error("Exception encountered while processing filter chain. Reason: " + ex.getMessage(), ex);
-         mutableHttpResponse.sendError(HttpStatusCode.BAD_GATEWAY.intValue(), "Error processing request");
-         mutableHttpResponse.setLastException(ex);
-      } finally {
-         // In the case where we pass/route the request, there is a chance that
-         // the response will be committed by an underlying service, outside of repose
-         if (!mutableHttpResponse.isCommitted()) {
-            papiContext.responseMessageService().handle(mutableHttpRequest, mutableHttpResponse);
-=======
         }
     }
 
@@ -259,16 +151,35 @@
 
 
         if (powerFilterChainBuilder == null) {
->>>>>>> 931025a9
             responseHeaderService.setVia(mutableHttpRequest, mutableHttpResponse);
-         }
+            throw new ServletException("Filter chain has not been initialized");
+        }
 
-         try {
-            mutableHttpResponse.commitBufferToServletOutputStream();
-         } catch (IOException ex) {
-            LOG.error("Error committing output stream", ex);
-         }
-         reportingService.incrementReposeStatusCodeCount(((HttpServletResponse) response).getStatus());
-      }
-   }
+        try {
+            final PowerFilterChain requestFilterChainState = powerFilterChainBuilder.newPowerFilterChain(chain);
+            requestFilterChainState.startFilterChain(mutableHttpRequest, mutableHttpResponse);
+        } catch (PowerFilterChainException ex) {
+            LOG.warn("Error creating filter chain", ex);
+            mutableHttpResponse.sendError(HttpStatusCode.SERVICE_UNAVAIL.intValue(), "Error creating filter chain");
+            mutableHttpResponse.setLastException(ex);
+        } catch (Exception ex) {
+            LOG.error("Exception encountered while processing filter chain. Reason: " + ex.getMessage(), ex);
+            mutableHttpResponse.sendError(HttpStatusCode.BAD_GATEWAY.intValue(), "Error processing request");
+            mutableHttpResponse.setLastException(ex);
+        } finally {
+            // In the case where we pass/route the request, there is a chance that
+            // the response will be committed by an underlying service, outside of repose
+            if (!mutableHttpResponse.isCommitted()) {
+                papiContext.responseMessageService().handle(mutableHttpRequest, mutableHttpResponse);
+                responseHeaderService.setVia(mutableHttpRequest, mutableHttpResponse);
+            }
+
+            try {
+                mutableHttpResponse.commitBufferToServletOutputStream();
+            } catch(IOException ex) {
+                LOG.error("Error committing output stream", ex);
+            }
+            reportingService.incrementReposeStatusCodeCount(((HttpServletResponse) response).getStatus());            
+        }
+    }
 }