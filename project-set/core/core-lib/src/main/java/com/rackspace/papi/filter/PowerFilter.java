--- conflicted
+++ resolved
@@ -102,120 +102,6 @@
                        ServletContextHelper.getInstance().getApplicationContext(filterConfig.getServletContext())).buildFilterContexts(papiContext.classLoader(), serviceDomain, localHost);
                updateFilterChainBuilder(newFilterChain);
             }
-<<<<<<< HEAD
-        }
-    }
-
-    private class SystemModelConfigListener implements UpdateListener<SystemModel> {
-
-        private final Object internalLock = new Object();
-
-        // TODO:Review - There's got to be a better way of initializing PowerFilter. Maybe the app management service could be queryable.
-        @Override
-        public void configurationUpdated(SystemModel configurationObject) {
-            currentSystemModel = configurationObject;
-
-            // This event must be fired only after we have finished configuring the system.
-            // This prevents a race condition illustrated below where the application
-            // deployment event is caught but does nothing due to a null configuration
-            synchronized (internalLock) {
-                if (firstInitialization) {
-                    firstInitialization = false;
-
-                    papiContext.eventService().newEvent(PowerFilterEvent.POWER_FILTER_CONFIGURED, System.currentTimeMillis());
-                } else {
-                    SystemModelInterrogator interrogator = new SystemModelInterrogator(ports);
-                    localHost = interrogator.getLocalHost(currentSystemModel);
-                    serviceDomain = interrogator.getLocalServiceDomain(currentSystemModel);
-                    final List<FilterContext> newFilterChain = new FilterContextInitializer(
-                            filterConfig,
-                            ServletContextHelper.getInstance().getApplicationContext(filterConfig.getServletContext())).buildFilterContexts(papiContext.classLoader(), serviceDomain, localHost);
-                    updateFilterChainBuilder(newFilterChain);
-                }
-            }
-        }
-    }
-
-    // This is written like this in case requests are already processing against the
-    // existing filterChain.  If that is the case we create a new one for the deployment
-    // update but the old list stays in memory as the garbage collector won't clean
-    // it up until all RequestFilterChainState objects are no longer referencing it.
-    private synchronized void updateFilterChainBuilder(List<FilterContext> newFilterChain) {
-        if (powerFilterChainBuilder != null) {
-            papiContext.filterChainGarbageCollectorService().reclaimDestroyable(powerFilterChainBuilder, powerFilterChainBuilder.getResourceConsumerMonitor());
-        }
-        try {
-            powerFilterChainBuilder = new PowerFilterChainBuilder(serviceDomain, localHost, newFilterChain, filterConfig.getServletContext());
-        } catch (PowerFilterChainException ex) {
-            LOG.error("Unable to initialize filter chain builder", ex);
-        }
-    }
-
-    protected SystemModel getCurrentSystemModel() {
-        return currentSystemModel;
-    }
-
-    @Override
-    public void init(FilterConfig filterConfig) throws ServletException {
-        super.init(filterConfig);
-        this.filterConfig = filterConfig;
-
-        ports = ServletContextHelper.getInstance().getServerPorts(filterConfig.getServletContext());
-        papiContext = ServletContextHelper.getInstance().getPowerApiContext(filterConfig.getServletContext());
-
-        papiContext.eventService().listen(applicationDeploymentListener, ApplicationDeploymentEvent.APPLICATION_COLLECTION_MODIFIED);
-        papiContext.configurationService().subscribeTo("system-model.cfg.xml", systemModelConfigurationListener, SystemModel.class);
-
-        filterConfig.getServletContext().setAttribute("powerFilter", this);
-
-        reportingService = papiContext.reportingService();
-        responseHeaderService = papiContext.responseHeaderService();
-    }
-
-    @Override
-    public void destroy() {
-    }
-
-    @Override
-    public void doFilter(ServletRequest request, ServletResponse response, FilterChain chain) throws IOException, ServletException {
-        HttpServletHelper.verifyRequestAndResponse(LOG, request, response);
-        int streamLimit=papiContext.containerConfigurationService().getContentBodyReadLimit();
-        final MutableHttpServletRequest mutableHttpRequest = MutableHttpServletRequest.wrap((HttpServletRequest) request,streamLimit);
-        final MutableHttpServletResponse mutableHttpResponse = MutableHttpServletResponse.wrap(mutableHttpRequest, (HttpServletResponse) response);
-
-        if (powerFilterChainBuilder == null) {
-            responseHeaderService.setVia(mutableHttpRequest, mutableHttpResponse);
-            throw new ServletException("Filter chain has not been initialized");
-        }
-
-        try {
-            final PowerFilterChain requestFilterChainState = powerFilterChainBuilder.newPowerFilterChain(chain);
-            requestFilterChainState.startFilterChain(mutableHttpRequest, mutableHttpResponse);
-        }  catch (PowerFilterChainException ex) {
-            LOG.warn("Error creating filter chain", ex);
-            mutableHttpResponse.sendError(HttpStatusCode.SERVICE_UNAVAIL.intValue(), "Error creating filter chain");
-            mutableHttpResponse.setLastException(ex);
-        } catch (Exception ex) {
-            LOG.error("Exception encountered while processing filter chain. Reason: " + ex.getMessage(), ex);
-            mutableHttpResponse.sendError(HttpStatusCode.BAD_GATEWAY.intValue(), "Error processing request");
-            mutableHttpResponse.setLastException(ex);
-        } finally {
-            // In the case where we pass/route the request, there is a chance that
-            // the response will be committed by an underlying service, outside of repose
-            if (!mutableHttpResponse.isCommitted()) {
-                papiContext.responseMessageService().handle(mutableHttpRequest, mutableHttpResponse);
-                responseHeaderService.setVia(mutableHttpRequest, mutableHttpResponse);
-            }
-
-            try {
-                mutableHttpResponse.commitBufferToServletOutputStream();
-            } catch(IOException ex) {
-                LOG.error("Error committing output stream", ex);
-            }
-            reportingService.incrementReposeStatusCodeCount(((HttpServletResponse) response).getStatus());            
-        }
-    }
-=======
          }
       }
    }
@@ -299,5 +185,4 @@
          reportingService.incrementReposeStatusCodeCount(((HttpServletResponse) response).getStatus());
       }
    }
->>>>>>> 27bc4a19
 }