--- conflicted
+++ resolved
@@ -24,38 +24,6 @@
  */
 class HttpComponentRequestProcessor extends AbstractRequestProcessor {
 
-<<<<<<< HEAD
-    public HttpComponentRequestProcessor(HttpServletRequest request, URI host) {
-        this.sourceRequest = request;
-        this.targetHost = host;
-    }
-
-    /**
-     * Copy request parameters (query string) from source request to the
-     * http method.
-     *
-     * @param method
-     */
-    private void setRequestParameters(HttpRequestBase method) {
-        Enumeration<String> names = sourceRequest.getParameterNames();
-
-        while (names.hasMoreElements()) {
-            String name = names.nextElement();
-            String[] values = sourceRequest.getParameterValues(name);
-            HttpParams params = new BasicHttpParams();
-
-            for (String value : values) {
-                params.setParameter(name, value);
-            }
-
-            method.setParams(params);
-        }
-    }
-
-    private void setRequestParameters(URIBuilder builder) {
-        Enumeration<String> names = sourceRequest.getParameterNames();
-
-=======
   private static final String ENCODING = "UTF-8";
   private final HttpServletRequest sourceRequest;
   private final URI targetHost;
@@ -91,80 +59,10 @@
   private void setRequestParameters(URIBuilder builder) throws URISyntaxException {
     Enumeration<String> names = sourceRequest.getParameterNames();
 
->>>>>>> 880e6550
         while (names.hasMoreElements()) {
             String name = names.nextElement();
             String[] values = sourceRequest.getParameterValues(name);
 
-<<<<<<< HEAD
-            for (String value : values) {
-                builder.addParameter(name, value);
-            }
-        }
-    }
-
-    public URI getUri(String target) throws URISyntaxException {
-        URIBuilder builder = new URIBuilder(target);
-        setRequestParameters(builder);
-        return builder.build();
-    }
-
-    /**
-     * Scan header values and manipulate as necessary. Host header, if provided,
-     * may need to be updated.
-     *
-     * @param headerName
-     * @param headerValue
-     * @return
-     */
-    private String processHeaderValue(String headerName, String headerValue) {
-        String result = headerValue;
-
-        // In case the proxy host is running multiple virtual servers,
-        // rewrite the Host header to ensure that we get content from
-        // the correct virtual server
-        if (headerName.equalsIgnoreCase(CommonHttpHeader.HOST.toString())) {
-            result = targetHost.getHost() + ":" + targetHost.getPort();
-        }
-
-        return result;
-    }
-
-    /**
-     * Copy header values from source request to the http method.
-     *
-     * @param method
-     */
-    private void setHeaders(HttpRequestBase method) {
-        final Enumeration<String> headerNames = sourceRequest.getHeaderNames();
-
-        while (headerNames.hasMoreElements()) {
-            final String headerName = headerNames.nextElement();
-
-            if (excludeHeader(headerName)) {
-                continue;
-            }
-
-            final Enumeration<String> headerValues = sourceRequest.getHeaders(headerName);
-
-            while (headerValues.hasMoreElements()) {
-                String headerValue = headerValues.nextElement();
-                method.addHeader(headerName, processHeaderValue(headerName, headerValue));
-            }
-        }
-    }
-
-    /**
-     * Process a base http request.  Base http methods will not contain a
-     * message body.
-     *
-     * @param method
-     * @return
-     */
-    public HttpRequestBase process(HttpRequestBase method) {
-        setHeaders(method);
-        return method;
-=======
       for (String value : values) {
         try {
           builder.addParameter(name, URLDecoder.decode(value, ENCODING));
@@ -208,25 +106,10 @@
    */
   private void setHeaders(HttpRequestBase method) {
     final Enumeration<String> headerNames = sourceRequest.getHeaderNames();
->>>>>>> 880e6550
 
     while (headerNames.hasMoreElements()) {
       final String headerName = headerNames.nextElement();
 
-<<<<<<< HEAD
-    /**
-     * Process an entity enclosing http method.  These methods can handle
-     * a request body.
-     *
-     * @param method
-     * @return
-     * @throws IOException
-     */
-    public HttpRequestBase process(HttpEntityEnclosingRequestBase method) throws IOException {
-        setHeaders(method);
-        method.setEntity(new InputStreamEntity(sourceRequest.getInputStream(), -1));
-        return method;
-=======
       if (excludeHeader(headerName)) {
         continue;
       }
@@ -237,7 +120,6 @@
         String headerValue = headerValues.nextElement();
         method.addHeader(headerName, processHeaderValue(headerName, headerValue));
       }
->>>>>>> 880e6550
     }
   }
 
