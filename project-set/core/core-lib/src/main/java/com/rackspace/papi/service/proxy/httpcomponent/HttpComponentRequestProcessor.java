--- conflicted
+++ resolved
@@ -16,21 +16,14 @@
 import java.net.URISyntaxException;
 import java.net.URLDecoder;
 import java.util.Enumeration;
-import java.util.logging.Level;
 import java.util.logging.Logger;
 
 /**
-<<<<<<< HEAD
- * Process a request to copy over header values, query string parameters, and request body as necessary.
- *
-=======
  * Process a request to copy over header values, query string parameters, and
  * request body as necessary.
->>>>>>> 0dc65698
  */
 class HttpComponentRequestProcessor extends AbstractRequestProcessor {
 
-<<<<<<< HEAD
   private static final String ENCODING = "UTF-8";
   private final HttpServletRequest sourceRequest;
   private final URI targetHost;
@@ -57,53 +50,19 @@
 
       for (String value : values) {
         params.setParameter(name, value);
-        //method.setParams(method.getParams()..setParameter(name, value));
       }
 
       method.setParams(params);
-=======
-    public HttpComponentRequestProcessor(HttpServletRequest request, URI host) {
-        this.sourceRequest = request;
-        this.targetHost = host;
-    }
-
-    /**
-     * Copy request parameters (query string) from source request to the
-     * http method.
-     *
-     * @param method
-     */
-    private void setRequestParameters(HttpRequestBase method) {
-        Enumeration<String> names = sourceRequest.getParameterNames();
-
-        while (names.hasMoreElements()) {
-            String name = names.nextElement();
-            String[] values = sourceRequest.getParameterValues(name);
-            HttpParams params = new BasicHttpParams();
-
-            for (String value : values) {
-                params.setParameter(name, value);
-            }
-
-            method.setParams(params);
-        }
->>>>>>> 0dc65698
     }
   }
 
-<<<<<<< HEAD
   private void setRequestParameters(URIBuilder builder) throws URISyntaxException {
     Enumeration<String> names = sourceRequest.getParameterNames();
-=======
-    private void setRequestParameters(URIBuilder builder) {
-        Enumeration<String> names = sourceRequest.getParameterNames();
->>>>>>> 0dc65698
 
         while (names.hasMoreElements()) {
             String name = names.nextElement();
             String[] values = sourceRequest.getParameterValues(name);
 
-<<<<<<< HEAD
       for (String value : values) {
         try {
           builder.addParameter(name, URLDecoder.decode(value, ENCODING));
@@ -147,80 +106,10 @@
    */
   private void setHeaders(HttpRequestBase method) {
     final Enumeration<String> headerNames = sourceRequest.getHeaderNames();
-=======
-            for (String value : values) {
-                builder.addParameter(name, value);
-            }
-        }
-    }
-
-    public URI getUri(String target) throws URISyntaxException {
-        URIBuilder builder = new URIBuilder(target);
-        setRequestParameters(builder);
-        return builder.build();
-    }
-
-    /**
-     * Scan header values and manipulate as necessary. Host header, if provided,
-     * may need to be updated.
-     *
-     * @param headerName
-     * @param headerValue
-     * @return
-     */
-    private String processHeaderValue(String headerName, String headerValue) {
-        String result = headerValue;
-
-        // In case the proxy host is running multiple virtual servers,
-        // rewrite the Host header to ensure that we get content from
-        // the correct virtual server
-        if (headerName.equalsIgnoreCase(CommonHttpHeader.HOST.toString())) {
-            result = targetHost.getHost() + ":" + targetHost.getPort();
-        }
-
-        return result;
-    }
-
-    /**
-     * Copy header values from source request to the http method.
-     *
-     * @param method
-     */
-    private void setHeaders(HttpRequestBase method) {
-        final Enumeration<String> headerNames = sourceRequest.getHeaderNames();
-
-        while (headerNames.hasMoreElements()) {
-            final String headerName = headerNames.nextElement();
-
-            if (excludeHeader(headerName)) {
-                continue;
-            }
-
-            final Enumeration<String> headerValues = sourceRequest.getHeaders(headerName);
-
-            while (headerValues.hasMoreElements()) {
-                String headerValue = headerValues.nextElement();
-                method.addHeader(headerName, processHeaderValue(headerName, headerValue));
-            }
-        }
-    }
-
-    /**
-     * Process a base http request.  Base http methods will not contain a
-     * message body.
-     *
-     * @param method
-     * @return
-     */
-    public HttpRequestBase process(HttpRequestBase method) {
-        setHeaders(method);
-        return method;
->>>>>>> 0dc65698
 
     while (headerNames.hasMoreElements()) {
       final String headerName = headerNames.nextElement();
 
-<<<<<<< HEAD
       if (excludeHeader(headerName)) {
         continue;
       }
@@ -231,20 +120,6 @@
         String headerValue = headerValues.nextElement();
         method.addHeader(headerName, processHeaderValue(headerName, headerValue));
       }
-=======
-    /**
-     * Process an entity enclosing http method.  These methods can handle
-     * a request body.
-     *
-     * @param method
-     * @return
-     * @throws IOException
-     */
-    public HttpRequestBase process(HttpEntityEnclosingRequestBase method) throws IOException {
-        setHeaders(method);
-        method.setEntity(new InputStreamEntity(sourceRequest.getInputStream(), -1));
-        return method;
->>>>>>> 0dc65698
     }
   }
 
@@ -256,7 +131,6 @@
    */
   public HttpRequestBase process(HttpRequestBase method) {
     setHeaders(method);
-    //setRequestParameters(method);
     return method;
 
   }
@@ -270,7 +144,6 @@
    */
   public HttpRequestBase process(HttpEntityEnclosingRequestBase method) throws IOException {
     setHeaders(method);
-    //setRequestParameters(method);
     method.setEntity(new InputStreamEntity(sourceRequest.getInputStream(), -1));
     return method;
   }
