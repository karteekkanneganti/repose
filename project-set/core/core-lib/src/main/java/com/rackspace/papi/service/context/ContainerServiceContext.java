--- conflicted
+++ resolved
@@ -13,13 +13,6 @@
 
 import java.util.ArrayList;
 import java.util.List;
-<<<<<<< HEAD
-
-import org.slf4j.Logger;
-import org.slf4j.LoggerFactory;
-
-=======
->>>>>>> 6e46998c
 import javax.servlet.ServletContext;
 import javax.servlet.ServletContextEvent;
 import org.slf4j.Logger;
@@ -71,7 +64,7 @@
                LOG.info("Https service port not specified in container.cfg.xml");
             }
          }
-
+         
          return ports;
       }
 
@@ -85,7 +78,7 @@
          servletContext.setAttribute(InitParameter.READ_TIMEOUT.getParameterName(), readTimeout);
          LOG.info("Setting " + InitParameter.READ_TIMEOUT.getParameterName() + " to " + readTimeout);
       }
-
+      
       @Override
       public void configurationUpdated(ContainerConfiguration configurationObject) {
          DeploymentConfiguration deployConfig = configurationObject.getDeploymentConfig();
