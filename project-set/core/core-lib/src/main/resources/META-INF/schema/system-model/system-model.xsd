--- conflicted
+++ resolved
@@ -73,7 +73,6 @@
             <xs:documentation>
                <html:p>Defines the proxy's id which will be referenced elsewhere in different configs</html:p>
             </xs:documentation>
-<<<<<<< HEAD
         </xs:annotation>
 
         <xs:sequence>
@@ -123,13 +122,6 @@
 
     <xs:complexType name="FilterList">
         <xs:annotation>
-=======
-         </xs:annotation>
-      </xs:attribute>
-
-      <xs:attribute name="hostname" type="xs:string" use="required">
-         <xs:annotation>
->>>>>>> bee6b091
             <xs:documentation>
                <html:p>Hostname of the node this proxy model defines. This will be used for personality matching when the proxy is started</html:p>
             </xs:documentation>
