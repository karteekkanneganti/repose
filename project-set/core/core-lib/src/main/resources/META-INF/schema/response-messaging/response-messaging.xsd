--- conflicted
+++ resolved
@@ -180,11 +180,8 @@
                         </xs:documentation>
                     </xs:annotation>
                 </xs:attribute>
-<<<<<<< HEAD
-=======
 
                 <!-- Commenting out asserts as they are breaking our Jmeter regression tests -->
->>>>>>> 2252fe6d
                 <!--<xs:assert vc:minVersion="1.1" test="if (text()) then not (@href) else true()"-->
                     <!--xerces:message="Cannot define message inline and reference to external message file"-->
                     <!--saxon:message="Cannot define message inline and reference to external message file"/>-->
