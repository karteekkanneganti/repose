--- conflicted
+++ resolved
@@ -162,14 +162,6 @@
          <version>2.2.0</version>
       </dependency>
 
-<<<<<<< HEAD
-	  <dependency>
-	  	  <groupId>com.rackspace.papi.service</groupId>
-	  	  <artifactId>httpclient-api</artifactId>
-          <version>${project.version}</version>
-	  </dependency>
-=======
->>>>>>> 8035b840
    </dependencies>
 
    <build>
