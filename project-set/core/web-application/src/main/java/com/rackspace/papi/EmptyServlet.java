--- conflicted
+++ resolved
@@ -16,13 +16,7 @@
    private boolean initialized = false;
 
    private boolean isRequestFilterChainComplete(HttpServletRequest req) {
-<<<<<<< HEAD
       return Boolean.valueOf((Boolean)req.getAttribute("filterChainAvailableForRequest"));
-=======
-      Object available = req.getAttribute("filterChainAvailableForRequest");
-
-      return Boolean.valueOf(available != null ? available.toString() : "FALSE");
->>>>>>> 0c673c5f
    }
 
    private boolean isPowerApiContextManagerIntiliazed() {
