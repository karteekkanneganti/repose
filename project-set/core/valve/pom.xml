
<project xmlns="http://maven.apache.org/POM/4.0.0" xmlns:xsi="http://www.w3.org/2001/XMLSchema-instance" xsi:schemaLocation="http://maven.apache.org/POM/4.0.0 http://maven.apache.org/maven-v4_0_0.xsd">
   <modelVersion>4.0.0</modelVersion>

   <parent>
      <groupId>com.rackspace.papi.core</groupId>
      <artifactId>core-support</artifactId>
      <version>1.4.1-SNAPSHOT</version>
   </parent>

   <groupId>com.rackspace.papi.core</groupId>
   <artifactId>valve</artifactId>
   <packaging>jar</packaging>
   <name>Repose Valve - Integration Proxy Container</name>

   <dependencies>
      <dependency>
         <groupId>com.rackspace.papi.core</groupId>
         <artifactId>core-lib</artifactId>
      </dependency>

      <dependency>
         <groupId>com.rackspace.papi.commons</groupId>
         <artifactId>configuration</artifactId>
      </dependency>

      <dependency>
         <groupId>com.rackspace.papi.commons</groupId>
         <artifactId>classloader</artifactId>
      </dependency>

      <dependency>
         <groupId>com.rackspace.papi.commons</groupId>
         <artifactId>utilities</artifactId>
      </dependency>

      <dependency>
         <groupId>org.apache.httpcomponents</groupId>
         <artifactId>httpclient</artifactId>
         <version>4.1.2</version>
      </dependency>
        
      <dependency>
         <groupId>commons-httpclient</groupId>
         <artifactId>commons-httpclient</artifactId>
         <version>3.1</version>
      </dependency>

      <dependency>
         <groupId>com.sun.jersey</groupId>
         <artifactId>jersey-client</artifactId>
      </dependency>
      
      <dependency>
         <groupId>com.rackspace.papi.commons</groupId>
         <artifactId>jetty-container</artifactId>
      </dependency>
      
      <dependency>
         <groupId>args4j</groupId>
         <artifactId>args4j</artifactId>
         <version>2.0.16</version>
      </dependency>
        
      <dependency>
         <groupId>com.rackspace.papi.components</groupId>
         <artifactId>rate-limiting</artifactId>
         <version>${project.version}</version>
         <scope>test</scope>            
      </dependency>

      <dependency>
         <groupId>com.rackspace.papi.components</groupId>
         <artifactId>versioning</artifactId>
         <version>${project.version}</version>
         <scope>test</scope>
      </dependency>

      <dependency>
         <groupId>com.rackspace.papi.components</groupId>
         <artifactId>client-auth</artifactId>
         <version>${project.version}</version>
         <scope>test</scope>            
      </dependency>
      
   </dependencies>

   <build>
      <finalName>repose-valve</finalName>

      <!--
      <resources>
         <resource>
            <directory>../web-application/target/ROOT</directory>
            <includes>
               <include>**/*.*</include>
            </includes>
         </resource>
      </resources>
      -->
      
      <plugins>
         <plugin>
            <groupId>org.apache.maven.plugins</groupId>
            <artifactId>maven-shade-plugin</artifactId>
            <version>1.4</version>

            <executions>
               <execution>
                  <phase>package</phase>

                  <goals>
                     <goal>shade</goal>
                  </goals>

                  <configuration>
                     <transformers>
                        <transformer implementation="org.apache.maven.plugins.shade.resource.ManifestResourceTransformer">
                           <mainClass>com.rackspace.cloud.valve.server.ProxyApp</mainClass>
                        </transformer>
                     </transformers>
                  </configuration>
               </execution>
            </executions>
         </plugin>

         <plugin>
            <groupId>pl.project13.maven</groupId>
            <artifactId>git-commit-id-plugin</artifactId>
            <version>1.9</version>
            <executions>
               <execution>
                  <goals>
                     <goal>revision</goal>
                  </goals>
               </execution>
            </executions>
            <configuration>
               <prefix>git</prefix>
               <verbose>false</verbose>
               <dotGitDirectory>${project.basedir}/.git</dotGitDirectory>
               <generateGitPropertiesFile>true</generateGitPropertiesFile>
               <generateGitPropertiesFilename>target/git.properties</generateGitPropertiesFilename>
            </configuration>
         </plugin>

         <plugin>
            <groupId>org.codehaus.mojo</groupId>
            <artifactId>properties-maven-plugin</artifactId>
            <version>1.0-alpha-2</version>
            <executions>
               <execution>
                  <phase>process-resources</phase>
                  <goals>
                     <goal>read-project-properties</goal>
                  </goals>
                  <configuration>
                     <files>
                        <file>${basedir}/target/git.properties</file>
                     </files>
                  </configuration>
               </execution>
            </executions>
         </plugin>

         <plugin>
            <groupId>org.vafer</groupId>
            <artifactId>jdeb</artifactId>
            <version>0.9</version>

            <executions>
               <execution>
                  <phase>package</phase>
                  <goals>
                     <goal>jdeb</goal>
                  </goals>

                  <configuration>
                     <deb>[[buildDir]]/repose-[[artifactId]]-[[version]]-${git.commit.id.abbrev}.deb</deb> 
                     <timestamped>true</timestamped>
                     <dataSet>

                                    <!-- The config directory and files -->
                        <data>
                           <src>../core-lib/src/main/resources/META-INF/schema/examples/</src>
                           <type>directory</type>

                           <mapper>
                              <type>perm</type>
                              <prefix>/etc/repose</prefix>
                              <filemode>600</filemode>
                           </mapper>
                        </data>


                                    <!-- The jar file -->
                        <data>
                           <src>${project.build.directory}/${project.build.finalName}.jar</src>
                           <type>file</type>
                           <mapper>
                              <type>perm</type>
                              <prefix>/usr/share/lib/repose</prefix>
                           </mapper>
                        </data>

                                    <!-- The start script -->
<<<<<<< HEAD
                        <data>
                           <src>src/main/resources/repose-valve</src>
                           <type>file</type>
                           <mapper>
                              <type>perm</type>
                              <prefix>/etc/init.d</prefix>
                              <filemode>755</filemode>
                           </mapper>
                        </data>
=======
                                <data>
                                    <src>src/deb/etc/init.d/repose-valve</src>
                                    <type>file</type>
                                    <mapper>
                                        <type>perm</type>
                                        <prefix>/etc/init.d</prefix>
                                        <filemode>755</filemode>
                                    </mapper>
                                </data>
>>>>>>> be696c8d

                                    <!-- The /var/log/repose directory -->
                        <data>
                           <src>${project.build.directory}/../src/deb/.log_dir_placeholder</src>
                           <type>file</type>
                           <mapper>
                              <type>perm</type>
                              <prefix>/var/log/repose</prefix>
                           </mapper>
                        </data>

                                    <!-- The /var/repose directory -->
                        <data>
                           <src>${project.build.directory}/../src/deb/.var_repose_dir_placeholder</src>
                           <type>file</type>
                           <mapper>
                              <type>perm</type>
                              <prefix>/var/repose</prefix>
                           </mapper>
                        </data>


                                    <!--The git.properties file -->
                        <data>
                           <src>${basedir}/target/git.properties</src>
                           <type>file</type>
                           <mapper>
                              <type>perm</type>
                              <prefix>/usr/share/doc/repose-valve</prefix>
                              <filemode>644</filemode>
                           </mapper>
                        </data>

                                    <!-- The logrotate script -->
<<<<<<< HEAD
                        <data>
                           <src>src/deb/etc/logrotate.d/repose</src>
                           <type>file</type>
                           <mapper>
                              <type>perm</type>
                              <prefix>/etc/logrotate.d</prefix>
                              <filemode>644</filemode>

                           </mapper>
                        </data>

                     </dataSet>
                  </configuration>
               </execution>
            </executions>
         </plugin>
      </plugins>
   </build>
=======
                                <data>
                                    <src>src/deb/etc/logrotate.d/repose</src>
                                    <type>file</type>
                                    <mapper>
                                        <type>perm</type>
                                        <prefix>/etc/logrotate.d</prefix>
                                        <filemode>644</filemode>

                                    </mapper>
                                </data>

                            </dataSet>
                        </configuration>
                    </execution>
                </executions>
            </plugin>
        </plugins>
    </build>

    <profiles>
        <profile>
            <id>Build Valve RPM</id>

            <activation>
                <property>
                    <name>build-system-packages</name>
                </property>
            </activation>

            <build>
                <plugins>
                    <plugin>
                        <groupId>org.codehaus.mojo</groupId>
                        <artifactId>rpm-maven-plugin</artifactId>
                        <version>2.1-alpha-1</version>

                        <configuration>
                            <mappings>
                                <mapping>
                                    <directory>/etc/repose/</directory>
                                    <username>intermediary</username>
                                    <groupname>intermediary</groupname>
                                    <configuration>noreplace</configuration>
                                    <filemode>755</filemode>

                                    <sources>
                                        <source>
                                            <location>../core-lib/src/main/resources/META-INF/schema/examples/container.cfg.xml</location>
                                        </source>
                                        <source>
                                            <location>../core-lib/src/main/resources/META-INF/schema/examples/log4j.properties</location>
                                        </source>
                                        <source>
                                            <location>../core-lib/src/main/resources/META-INF/schema/examples/power-proxy.cfg.xml</location>
                                        </source>
                                        <source>
                                            <location>../core-lib/src/main/resources/META-INF/schema/examples/response-messaging.cfg.xml</location>
                                        </source>
                                        <source>
                                            <location>src/rpm/etc/repose/repose.conf</location>
                                        </source>
                                   </sources>
                                </mapping>

                                <mapping>
                                    <directory>/usr/share/lib/repose</directory>
                                    <username>intermediary</username>
                                    <groupname>intermediary</groupname>
                                    <filemode>755</filemode>

                                    <sources>
                                        <source>
                                            <location>${project.build.directory}/${project.build.finalName}.jar</location>
                                        </source>
                                    </sources>
                                </mapping>

                                <mapping>
                                    <directory>/etc/init.d</directory>
                                    <username>intermediary</username>
                                    <groupname>intermediary</groupname>
                                    <filemode>755</filemode>
                                    <directoryIncluded>false</directoryIncluded>

                                    <sources>
                                        <source>
                                            <location>src/rpm/etc/init.d/repose-valve</location>
                                        </source>
                                    </sources>
                                </mapping>

                                <mapping>
                                    <directory>/var/log/repose</directory>
                                    <username>intermediary</username>
                                    <groupname>intermediary</groupname>
                                    <filemode>755</filemode>

                                    <sources>
                                        <source>
                                            <location>${project.build.directory}/../src/rpm/.log_dir_placeholder</location>
                                        </source>
                                    </sources>
                                </mapping>

                                <mapping>
                                    <directory>/var/repose</directory>
                                    <username>intermediary</username>
                                    <groupname>intermediary</groupname>
                                    <filemode>644</filemode>

                                    <sources>
                                        <source>
                                            <location>${project.build.directory}/../src/rpm/.var_repose_dir_placeholder</location>
                                        </source>
                                    </sources>
                                </mapping>

                                <mapping>
                                    <directory>/usr/share/doc/repose-valve</directory>
                                    <username>root</username>
                                    <groupname>root</groupname>
                                    <filemode>644</filemode>

                                    <sources>
                                        <source>
                                            <location>${basedir}/target/git.properties</location>
                                        </source>
                                    </sources>
                                </mapping>

                                <mapping>
                                    <directory>/etc/logrotate.d</directory>
                                    <username>root</username>
                                    <groupname>root</groupname>
                                    <filemode>644</filemode>
                                    <directoryIncluded>false</directoryIncluded>

                                    <sources>
                                        <source>
                                            <location>src/rpm/etc/logrotate.d/repose</location>
                                        </source>
                                    </sources>
                                </mapping>

                             </mappings>

                            <preinstallScriptlet>
                                <script>
getent group intermediary || groupadd -r intermediary
getent passwd intermediary || useradd -r -g intermediary -s /sbin/nologin intermediary
                                </script>
                            </preinstallScriptlet>

                            <requires>
                                <require>java</require>
                                <require>logrotate</require>
                                <require>daemonize</require>
                            </requires>
                        </configuration>
                    </plugin>
                </plugins>
            </build>
        </profile>
    </profiles>
>>>>>>> be696c8d
</project><|MERGE_RESOLUTION|>--- conflicted
+++ resolved
@@ -204,17 +204,6 @@
                         </data>
 
                                     <!-- The start script -->
-<<<<<<< HEAD
-                        <data>
-                           <src>src/main/resources/repose-valve</src>
-                           <type>file</type>
-                           <mapper>
-                              <type>perm</type>
-                              <prefix>/etc/init.d</prefix>
-                              <filemode>755</filemode>
-                           </mapper>
-                        </data>
-=======
                                 <data>
                                     <src>src/deb/etc/init.d/repose-valve</src>
                                     <type>file</type>
@@ -224,7 +213,6 @@
                                         <filemode>755</filemode>
                                     </mapper>
                                 </data>
->>>>>>> be696c8d
 
                                     <!-- The /var/log/repose directory -->
                         <data>
@@ -259,26 +247,6 @@
                         </data>
 
                                     <!-- The logrotate script -->
-<<<<<<< HEAD
-                        <data>
-                           <src>src/deb/etc/logrotate.d/repose</src>
-                           <type>file</type>
-                           <mapper>
-                              <type>perm</type>
-                              <prefix>/etc/logrotate.d</prefix>
-                              <filemode>644</filemode>
-
-                           </mapper>
-                        </data>
-
-                     </dataSet>
-                  </configuration>
-               </execution>
-            </executions>
-         </plugin>
-      </plugins>
-   </build>
-=======
                                 <data>
                                     <src>src/deb/etc/logrotate.d/repose</src>
                                     <type>file</type>
@@ -387,7 +355,7 @@
                                     <directory>/var/repose</directory>
                                     <username>intermediary</username>
                                     <groupname>intermediary</groupname>
-                                    <filemode>644</filemode>
+                                    <filemode>760</filemode>
 
                                     <sources>
                                         <source>
@@ -443,5 +411,4 @@
             </build>
         </profile>
     </profiles>
->>>>>>> be696c8d
 </project>