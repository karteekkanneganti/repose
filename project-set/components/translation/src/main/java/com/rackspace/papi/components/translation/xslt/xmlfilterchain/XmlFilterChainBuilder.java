package com.rackspace.papi.components.translation.xslt.xmlfilterchain;

import com.rackspace.papi.components.translation.resolvers.ClassPathUriResolver;
import com.rackspace.papi.components.translation.resolvers.InputStreamUriParameterResolver;
import com.rackspace.papi.components.translation.resolvers.SourceUriResolver;
import com.rackspace.papi.components.translation.resolvers.SourceUriResolverChain;
import com.rackspace.papi.components.translation.xslt.StyleSheetInfo;
import com.rackspace.papi.components.translation.xslt.XsltException;
import java.io.ByteArrayInputStream;
import java.io.IOException;
import java.io.InputStream;
import java.io.StringReader;
import java.io.StringWriter;
import java.net.URL;
import java.util.ArrayList;
import java.util.List;
import javax.xml.parsers.ParserConfigurationException;
import javax.xml.parsers.SAXParser;
import javax.xml.parsers.SAXParserFactory;
import javax.xml.transform.Source;
import javax.xml.transform.Transformer;
import javax.xml.transform.TransformerConfigurationException;
import javax.xml.transform.TransformerException;
import javax.xml.transform.URIResolver;
import javax.xml.transform.dom.DOMSource;
import javax.xml.transform.sax.SAXTransformerFactory;
import javax.xml.transform.stream.StreamResult;
import javax.xml.transform.stream.StreamSource;
import org.slf4j.Logger;
import org.w3c.dom.Node;
import org.xml.sax.EntityResolver;
import org.xml.sax.InputSource;
import org.xml.sax.SAXException;
import org.xml.sax.XMLFilter;
import org.xml.sax.XMLReader;
import javax.xml.XMLConstants;

public class XmlFilterChainBuilder {

<<<<<<< HEAD
    private static final Logger LOG = org.slf4j.LoggerFactory.getLogger(XmlFilterChainBuilder.class);
    private static final String CLASSPATH_PREFIX = "classpath://";
    private final SAXTransformerFactory factory;

    public XmlFilterChainBuilder(SAXTransformerFactory factory) {
        this.factory = factory;
        addUriResolvers();
=======
  private static final Logger LOG = org.slf4j.LoggerFactory.getLogger(XmlFilterChainBuilder.class);
  private static final String CLASSPATH_PREFIX = "classpath://";
  private final SAXTransformerFactory factory;
  private final boolean allowEntities;

  public XmlFilterChainBuilder(SAXTransformerFactory factory, boolean allowEntities) {
    this.factory = factory;
    this.allowEntities = allowEntities;
    try {
      factory.setFeature(XMLConstants.FEATURE_SECURE_PROCESSING, true);
    } catch (TransformerConfigurationException ex) {
      LOG.error("Error", ex);
>>>>>>> 0f94d584
    }
    addUriResolvers();
  }

  private void addUriResolvers() {
    URIResolver resolver = factory.getURIResolver();
    if (!(resolver instanceof SourceUriResolver)) {
      SourceUriResolverChain chain = new SourceUriResolverChain(resolver);
      chain.addResolver(new InputStreamUriParameterResolver());
      chain.addResolver(new ClassPathUriResolver());
      factory.setURIResolver(chain);
    }
  }

  public XmlFilterChain build(StyleSheetInfo... stylesheets) throws XsltException {
    try {
      List<XmlFilterReference> filters = new ArrayList<XmlFilterReference>();
      XMLReader lastReader = getSaxReader();

      if (stylesheets.length > 0) {
        for (StyleSheetInfo resource : stylesheets) {
          Source source = getStylesheetSource(resource);
          // Wire the output of the reader to filter1 (see Note #3)
          // and the output of filter1 to filter2
          XMLFilter filter = factory.newXMLFilter(source);
          filter.setParent(lastReader);
          filters.add(new XmlFilterReference(resource.getId(), filter));
          lastReader = filter;
        }
      } else {
        filters.add(new XmlFilterReference(null, lastReader));
      }

      return new XmlFilterChain(factory, filters);
    } catch (TransformerConfigurationException ex) {
      throw new XsltException(ex);
    } catch (ParserConfigurationException ex) {
      throw new XsltException(ex);
    } catch (SAXException ex) {
      throw new XsltException(ex);
    }

  }

  protected StreamSource getClassPathResource(String path) {
    String resource = path.substring(CLASSPATH_PREFIX.length());
    InputStream input = getClass().getResourceAsStream(resource);
    if (input != null) {
      return new StreamSource(input);
    }

    throw new XsltException("Unable to load stylesheet " + path);
  }

  private StreamSource nodeToStreamSource(Node node, String systemId) {
    try {
      // Create dom source for the document
      DOMSource domSource = new DOMSource(node, systemId);

      // Create a string writer
      StringWriter stringWriter = new StringWriter();

      // Create the result stream for the transform
      StreamResult result = new StreamResult(stringWriter);

      // Create a Transformer to serialize the document
      Transformer transformer = factory.newTransformer();

      // Transform the document to the result stream
      transformer.transform(domSource, result);
      StringReader reader = new StringReader(stringWriter.toString());
      return new StreamSource(reader);
    } catch (TransformerException ex) {
      throw new XsltException(ex);
    }
  }

  protected Source getStylesheetSource(StyleSheetInfo stylesheet) {

    if (stylesheet.getXsl() != null) {
      return nodeToStreamSource(stylesheet.getXsl(), stylesheet.getSystemId());
    } else if (stylesheet.getUri() != null) {
      if (stylesheet.getUri().startsWith(CLASSPATH_PREFIX)) {
        return getClassPathResource(stylesheet.getUri());
      } else {
        try {
          return new StreamSource(new URL(stylesheet.getUri()).openStream());
        } catch (IOException ex) {
          throw new XsltException("Unable to load stylesheet: " + stylesheet.getUri(), ex);
        }
      }
    }

    throw new IllegalArgumentException("No stylesheet specified for " + stylesheet.getId());
  }

  private static class ReposeEntityResolver implements EntityResolver {

    private final EntityResolver parent;
    private final boolean allowEntities;

    ReposeEntityResolver(EntityResolver parent, boolean allowEntities) {
      this.parent = parent;
      this.allowEntities = allowEntities;
    }
    
    private static class ReposeEntityResolver implements EntityResolver {
        private static EntityResolver parent;

        ReposeEntityResolver(EntityResolver parent) {
            this.parent = parent;
        }
        
        @Override
        public InputSource resolveEntity(String publicId, String systemId) throws SAXException, IOException {
            LOG.warn("Resolving Entity[publicId='" + publicId + "', systemId='" + systemId + "'");
            
            return parent != null? parent.resolveEntity(publicId, systemId): null;
        }
        
    }

<<<<<<< HEAD
    protected XMLReader getSaxReader() throws ParserConfigurationException, SAXException {
        SAXParserFactory spf = SAXParserFactory.newInstance();
        spf.setValidating(true);
        spf.setNamespaceAware(true);
        SAXParser parser = spf.newSAXParser();
        XMLReader reader = parser.getXMLReader();
        
        reader.setEntityResolver(new ReposeEntityResolver(reader.getEntityResolver()));
=======
    @Override
    public InputSource resolveEntity(String publicId, String systemId) throws SAXException, IOException {
      LOG.warn("Resolving Entity[publicId='" + (publicId != null? publicId: "") + "', systemId='" + (systemId != null? systemId: "") + "']");

      if (allowEntities && parent != null) {
        return parent.resolveEntity(publicId, systemId);
      }
>>>>>>> 0f94d584

      return allowEntities ? null : new InputSource(new ByteArrayInputStream("".getBytes()));
    }
  }

  protected XMLReader getSaxReader() throws ParserConfigurationException, SAXException {
    SAXParserFactory spf = SAXParserFactory.newInstance();
    spf.setXIncludeAware(false);
    spf.setFeature(XMLConstants.FEATURE_SECURE_PROCESSING, true);
    spf.setValidating(true);
    spf.setNamespaceAware(true);
    SAXParser parser = spf.newSAXParser();
    XMLReader reader = parser.getXMLReader();
    reader.setEntityResolver(new ReposeEntityResolver(reader.getEntityResolver(), allowEntities));

    return reader;
  }
}<|MERGE_RESOLUTION|>--- conflicted
+++ resolved
@@ -37,15 +37,6 @@
 
 public class XmlFilterChainBuilder {
 
-<<<<<<< HEAD
-    private static final Logger LOG = org.slf4j.LoggerFactory.getLogger(XmlFilterChainBuilder.class);
-    private static final String CLASSPATH_PREFIX = "classpath://";
-    private final SAXTransformerFactory factory;
-
-    public XmlFilterChainBuilder(SAXTransformerFactory factory) {
-        this.factory = factory;
-        addUriResolvers();
-=======
   private static final Logger LOG = org.slf4j.LoggerFactory.getLogger(XmlFilterChainBuilder.class);
   private static final String CLASSPATH_PREFIX = "classpath://";
   private final SAXTransformerFactory factory;
@@ -58,7 +49,6 @@
       factory.setFeature(XMLConstants.FEATURE_SECURE_PROCESSING, true);
     } catch (TransformerConfigurationException ex) {
       LOG.error("Error", ex);
->>>>>>> 0f94d584
     }
     addUriResolvers();
   }
@@ -164,33 +154,7 @@
       this.parent = parent;
       this.allowEntities = allowEntities;
     }
-    
-    private static class ReposeEntityResolver implements EntityResolver {
-        private static EntityResolver parent;
 
-        ReposeEntityResolver(EntityResolver parent) {
-            this.parent = parent;
-        }
-        
-        @Override
-        public InputSource resolveEntity(String publicId, String systemId) throws SAXException, IOException {
-            LOG.warn("Resolving Entity[publicId='" + publicId + "', systemId='" + systemId + "'");
-            
-            return parent != null? parent.resolveEntity(publicId, systemId): null;
-        }
-        
-    }
-
-<<<<<<< HEAD
-    protected XMLReader getSaxReader() throws ParserConfigurationException, SAXException {
-        SAXParserFactory spf = SAXParserFactory.newInstance();
-        spf.setValidating(true);
-        spf.setNamespaceAware(true);
-        SAXParser parser = spf.newSAXParser();
-        XMLReader reader = parser.getXMLReader();
-        
-        reader.setEntityResolver(new ReposeEntityResolver(reader.getEntityResolver()));
-=======
     @Override
     public InputSource resolveEntity(String publicId, String systemId) throws SAXException, IOException {
       LOG.warn("Resolving Entity[publicId='" + (publicId != null? publicId: "") + "', systemId='" + (systemId != null? systemId: "") + "']");
@@ -198,7 +162,6 @@
       if (allowEntities && parent != null) {
         return parent.resolveEntity(publicId, systemId);
       }
->>>>>>> 0f94d584
 
       return allowEntities ? null : new InputSource(new ByteArrayInputStream("".getBytes()));
     }
