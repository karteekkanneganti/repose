package com.rackspace.papi.components.clientauth.openstack.v1_0;

import com.rackspace.auth.AuthGroup;
import com.rackspace.auth.AuthGroups;
import com.rackspace.auth.AuthToken;
import com.rackspace.auth.openstack.AuthenticationService;
import com.rackspace.auth.openstack.OpenStackGroup;
import com.rackspace.auth.openstack.OpenStackToken;
import com.rackspace.docs.identity.api.ext.rax_ksgrp.v1.Group;
import com.rackspace.docs.identity.api.ext.rax_ksgrp.v1.Groups;
import com.rackspace.papi.commons.util.http.CommonHttpHeader;
import com.rackspace.papi.commons.util.http.HttpStatusCode;
import com.rackspace.papi.commons.util.io.ObjectSerializer;
import com.rackspace.papi.commons.util.regex.KeyedRegexExtractor;
import com.rackspace.papi.commons.util.servlet.http.ReadableHttpServletResponse;
import com.rackspace.papi.components.clientauth.common.AuthGroupCache;
import com.rackspace.papi.components.clientauth.common.AuthTokenCache;
import com.rackspace.papi.components.clientauth.common.AuthUserCache;
import com.rackspace.papi.components.clientauth.common.Configurables;
import com.rackspace.papi.components.clientauth.common.EndpointsCache;
import com.rackspace.papi.components.clientauth.common.EndpointsConfiguration;
import com.rackspace.papi.components.clientauth.common.UriMatcher;
import com.rackspace.papi.components.clientauth.openstack.config.ClientMapping;
import com.rackspace.papi.components.clientauth.openstack.config.OpenStackIdentityService;
import com.rackspace.papi.components.clientauth.openstack.config.OpenstackAuth;
import com.rackspace.papi.filter.logic.FilterAction;
import com.rackspace.papi.filter.logic.FilterDirector;
import com.rackspace.papi.service.datastore.Datastore;
import com.rackspace.papi.service.datastore.StoredElement;
import org.junit.Before;
import org.junit.Ignore;
import org.junit.Test;
import org.junit.experimental.runners.Enclosed;
import org.junit.runner.RunWith;
import org.openstack.docs.identity.api.v2.AuthenticateResponse;
import org.openstack.docs.identity.api.v2.RoleList;
import org.openstack.docs.identity.api.v2.TenantForAuthenticateResponse;
import org.openstack.docs.identity.api.v2.Token;
import org.openstack.docs.identity.api.v2.UserForAuthenticateResponse;

import javax.servlet.http.HttpServletRequest;
import javax.xml.datatype.DatatypeConfigurationException;
import javax.xml.datatype.DatatypeFactory;
import java.io.IOException;
import java.util.ArrayList;
import java.util.Calendar;
import java.util.GregorianCalendar;
import java.util.List;
import java.util.regex.Pattern;

import static org.junit.Assert.assertEquals;
import static org.junit.Assert.assertFalse;
import static org.mockito.Mockito.anyString;
import static org.mockito.Mockito.eq;
import static org.mockito.Mockito.mock;
import static org.mockito.Mockito.times;
import static org.mockito.Mockito.verify;
import static org.mockito.Mockito.when;

/**
 * @author zinic
 */
@RunWith(Enclosed.class)
public class OpenStackAuthenticationHandlerTest {

    @Ignore
    public static abstract class TestParent {
        protected static final String AUTH_TOKEN_CACHE_PREFIX = "openstack.identity.token";
<<<<<<< HEAD
        protected static final String AUTH_GROUP_CACHE_PREFIX = "openstack.identity.group";   
        protected static final String AUTH_USER_CACHE_PREFIX = "openstack.identity.user";  
        protected static final long AUTH_GROUP_CACHE_TTL = 600000;
        protected static final long AUTH_TOKEN_CACHE_TTL = 5000;
        protected static final long AUTH_USER_CACHE_TTL = 5000;
=======
        protected static final String AUTH_GROUP_CACHE_PREFIX = "openstack.identity.group";
        protected static final long AUTH_GROUP_CACHE_TTL = 600000;
        protected static final long AUTH_TOKEN_CACHE_TTL = 5000;
        protected static final String ENDPOINTS_CACHE_PREFIX = "openstack.endpoints.cache";
>>>>>>> 373326e6

        protected HttpServletRequest request;
        protected ReadableHttpServletResponse response;
        protected AuthenticationService authService;
        protected OpenStackAuthenticationHandler handler;
        protected OpenStackAuthenticationHandler handlerWithCache;
        protected OpenstackAuth osauthConfig;
        protected KeyedRegexExtractor keyedRegexExtractor;
        protected Datastore store;
        protected List<Pattern> whiteListRegexPatterns;
        protected EndpointsConfiguration endpointsConfiguration;

        @Before
        public void beforeAny() {
            request = mock(HttpServletRequest.class);
            response = mock(ReadableHttpServletResponse.class);

            osauthConfig = new OpenstackAuth();
            osauthConfig.setDelegable(delegable());
            osauthConfig.setTenanted(isTenanted());

            keyedRegexExtractor = new KeyedRegexExtractor();

            final ClientMapping mapping = new ClientMapping();
            mapping.setIdRegex("/start/(.*)/");

            final ClientMapping mapping2 = new ClientMapping();
            mapping2.setIdRegex(".*\\?.*username=(.+)");

            osauthConfig.getClientMapping().add(mapping);
            osauthConfig.getClientMapping().add(mapping2);
            keyedRegexExtractor.addPattern(mapping.getIdRegex());
            keyedRegexExtractor.addPattern(mapping2.getIdRegex());

            final OpenStackIdentityService openStackIdentityService = new OpenStackIdentityService();
            openStackIdentityService.setUri("http://some.auth.endpoint");
            osauthConfig.setIdentityService(openStackIdentityService);

            authService = mock(AuthenticationService.class);

            whiteListRegexPatterns = new ArrayList<Pattern>();
            whiteListRegexPatterns.add(Pattern.compile("/v1.0/application\\.wadl"));

<<<<<<< HEAD
            Configurables configurables = new Configurables(delegable(), "http://some.auth.endpoint", keyedRegexExtractor, isTenanted(), AUTH_GROUP_CACHE_TTL,
                    AUTH_TOKEN_CACHE_TTL,AUTH_USER_CACHE_TTL,requestGroups());
            handler = new OpenStackAuthenticationHandler(configurables, authService, null, null,null, new UriMatcher(whiteListRegexPatterns));
=======
            endpointsConfiguration = new EndpointsConfiguration(null, null, null);

            Configurables configurables =
                    new Configurables(delegable(), "http://some.auth.endpoint", keyedRegexExtractor, isTenanted(),
                                      AUTH_GROUP_CACHE_TTL, AUTH_TOKEN_CACHE_TTL, requestGroups(), endpointsConfiguration);
>>>>>>> 373326e6

            handler = new OpenStackAuthenticationHandler(configurables, authService, null, null, null,
                                                         new UriMatcher(whiteListRegexPatterns));

            // Handler with cache
            store = mock(Datastore.class);
            AuthTokenCache cache = new AuthTokenCache(store, AUTH_TOKEN_CACHE_PREFIX);
            AuthGroupCache grpCache = new AuthGroupCache(store, AUTH_GROUP_CACHE_PREFIX);
<<<<<<< HEAD
            AuthUserCache usrCache = new AuthUserCache(store, AUTH_USER_CACHE_PREFIX);

            handlerWithCache = new OpenStackAuthenticationHandler(configurables, authService, cache, grpCache,usrCache, new UriMatcher(whiteListRegexPatterns));
=======
            EndpointsCache endpointsCache = new EndpointsCache(store, ENDPOINTS_CACHE_PREFIX);

            handlerWithCache = new OpenStackAuthenticationHandler(configurables, authService, cache, grpCache, endpointsCache, new UriMatcher(whiteListRegexPatterns));
>>>>>>> 373326e6
        }

        protected abstract boolean delegable();
        
        protected abstract boolean requestGroups();

        protected boolean isTenanted() {
            return true;
        }

        public AuthToken generateCachableTokenInfo(String roles, String tokenId, String username) {
            return generateCachableTokenInfo(roles, tokenId, username, 10000);
        }

        protected Calendar getCalendarWithOffset(int millis) {
            return getCalendarWithOffset(Calendar.MILLISECOND, millis);
        }

        protected Calendar getCalendarWithOffset(int field, int millis) {
            Calendar cal = GregorianCalendar.getInstance();

            cal.add(field, millis);

            return cal;
        }

        public AuthToken generateCachableTokenInfo(String roles, String tokenId, String username, int ttl) {
            Long expires = getCalendarWithOffset(ttl).getTimeInMillis();

            final AuthToken cti = mock(AuthToken.class);
            when(cti.getRoles()).thenReturn(roles);
            when(cti.getTokenId()).thenReturn(tokenId);
            when(cti.getUsername()).thenReturn(username);
            when(cti.getExpires()).thenReturn(expires);
            when(cti.getTenantName()).thenReturn("tenantName");
            when(cti.getTenantId()).thenReturn("tenantId");

            return cti;
        }
    }

    public static class WhenCachingUserInfo extends TestParent {

        private DatatypeFactory dataTypeFactory;
        AuthenticateResponse authResponse;

        @Override
        protected boolean delegable() {
            return false;
        }
        
        @Override
        protected boolean requestGroups() {
            return false;
        }

        @Before
        public void standUp() throws DatatypeConfigurationException {
            dataTypeFactory = DatatypeFactory.newInstance();
            when(request.getRequestURI()).thenReturn("/start/104772/resource");
            when(request.getHeader(anyString())).thenReturn("tokenId");

            Calendar expires = getCalendarWithOffset(10000000);

            authResponse = new AuthenticateResponse();
            UserForAuthenticateResponse userForAuthenticateResponse = new UserForAuthenticateResponse();
            userForAuthenticateResponse.setId("104772");
            userForAuthenticateResponse.setName("user2");

            userForAuthenticateResponse.setRoles(new RoleList());
            
            Token token = new Token();
            token.setId("tokenId");
            token.setExpires(dataTypeFactory.newXMLGregorianCalendar((GregorianCalendar) expires));
            TenantForAuthenticateResponse tenant = new TenantForAuthenticateResponse();
            tenant.setId("104772");
            tenant.setName("tenantName");
            token.setTenant(tenant);

            authResponse.setToken(token);
            authResponse.setUser(userForAuthenticateResponse);
        }

        @Test
        public void shouldCheckCacheForCredentials() throws IOException {
            final AuthToken user = new OpenStackToken(authResponse);
            byte[] userInfoBytes = ObjectSerializer.instance().writeObject(user);
            when(authService.validateToken(anyString(), anyString())).thenReturn(user);


            final FilterDirector director = handlerWithCache.handleRequest(request, response);

            verify(store).get(eq(AUTH_TOKEN_CACHE_PREFIX + "." + user.getTokenId()));
            assertEquals("Auth component must pass valid requests", FilterAction.PASS, director.getFilterAction());
        }

        @Test
        public void shouldUseCachedUserInfo() {
            final AuthToken user = new OpenStackToken(authResponse);
            StoredElement element = mock(StoredElement.class);
            when(element.elementIsNull()).thenReturn(false);
            when(element.elementAs(AuthToken.class)).thenReturn(user);
            when(authService.validateToken(anyString(), anyString())).thenReturn(user);

            when(store.get(eq(AUTH_TOKEN_CACHE_PREFIX + "." + user.getTokenId()))).thenReturn(element);

            final FilterDirector director = handlerWithCache.handleRequest(request, response);

            // Service should not be called if we found the token in the cache
            verify(authService, times(0)).validateToken(anyString(), anyString());
            assertEquals("Auth component must pass valid requests", FilterAction.PASS, director.getFilterAction());
        }

        @Test
        public void shouldNotUseCachedUserInfoForExpired() throws InterruptedException {
            final AuthToken user = new OpenStackToken(authResponse);
            StoredElement element = mock(StoredElement.class);
            when(element.elementIsNull()).thenReturn(false);
            when(element.elementAs(AuthToken.class)).thenReturn(user);
            when(authService.validateToken(anyString(), anyString())).thenReturn(user);
            when(store.get(eq(AUTH_TOKEN_CACHE_PREFIX + ".104772"))).thenReturn(element);

            // Wait until token expires
            Thread.sleep(1000);

            final FilterDirector director = handlerWithCache.handleRequest(request, response);

            // Service should be called since token has expired
            verify(authService, times(1)).validateToken(anyString(), anyString());
            assertEquals("Auth component must pass valid requests", FilterAction.PASS, director.getFilterAction());
        }

        @Test
        public void shouldNotUseCachedUserInfoForBadTokenId() {
            authResponse.getToken().setId("differentId");
            final AuthToken user = new OpenStackToken(authResponse);
            StoredElement element = mock(StoredElement.class);
            when(element.elementIsNull()).thenReturn(false);
            when(element.elementAs(AuthToken.class)).thenReturn(user);
            when(authService.validateToken(anyString(), anyString())).thenReturn(user);

            when(store.get(eq(AUTH_TOKEN_CACHE_PREFIX + ".104772"))).thenReturn(element);

            final FilterDirector director = handlerWithCache.handleRequest(request, response);

            verify(authService, times(1)).validateToken(anyString(), anyString());
            assertEquals("Auth component must pass valid requests", FilterAction.PASS, director.getFilterAction());
        }
    }

    public static class WhenCachingGroupInfo extends TestParent {
        private DatatypeFactory dataTypeFactory;
        AuthenticateResponse authResponse;
        Groups groups;
        Group group;

        @Override
        protected boolean delegable() {
            return false;
        }
        
        @Override
        protected boolean requestGroups() {
            return true;
        }

        @Before
        public void standUp() throws DatatypeConfigurationException {
            dataTypeFactory = DatatypeFactory.newInstance();
            when(request.getRequestURI()).thenReturn("/start/104772/resource");
            when(request.getHeader(anyString())).thenReturn("tokenId");

            Calendar expires = getCalendarWithOffset(1000);

            groups = new Groups();
            group = new Group();
            group.setId("groupId");
            group.setDescription("Group Description");
            group.setName("Group Name");
            groups.getGroup().add(group);

            authResponse = new AuthenticateResponse();
            UserForAuthenticateResponse userForAuthenticateResponse = new UserForAuthenticateResponse();
            userForAuthenticateResponse.setId("104772");
            userForAuthenticateResponse.setName("user2");
            
            userForAuthenticateResponse.setRoles(new RoleList());

            Token token = new Token();
            token.setId("tokenId");
            TenantForAuthenticateResponse tenant = new TenantForAuthenticateResponse();
            tenant.setId("tenantId");
            tenant.setName("tenantName");
            token.setTenant(tenant);
            token.setExpires(dataTypeFactory.newXMLGregorianCalendar((GregorianCalendar) expires));

            authResponse.setToken(token);
            authResponse.setUser(userForAuthenticateResponse);
        }

        @Test
        public void shouldCheckCacheForGroup() throws IOException {
            final AuthToken user = new OpenStackToken(authResponse);
            when(authService.validateToken(anyString(), anyString())).thenReturn(user);

            final FilterDirector director = handlerWithCache.handleRequest(request, response);

            verify(store, times(1)).get(eq(AUTH_GROUP_CACHE_PREFIX + "." + user.getTokenId()));
            assertEquals("Auth component must pass valid requests", FilterAction.PASS, director.getFilterAction());
        }

        @Test
        public void shouldUseCachedGroupInfo() {
            final AuthToken user = new OpenStackToken(authResponse);
            when(authService.validateToken(anyString(), anyString())).thenReturn(user);

            final AuthGroup authGroup = new OpenStackGroup(group);
            final List<AuthGroup> authGroupList = new ArrayList<AuthGroup>();
            authGroupList.add(authGroup);
            final AuthGroups groups = new AuthGroups(authGroupList);

            StoredElement element = mock(StoredElement.class);
            when(element.elementIsNull()).thenReturn(false);
            when(element.elementAs(AuthGroups.class)).thenReturn(groups);

            when(store.get(eq(AUTH_GROUP_CACHE_PREFIX + "." + user.getTokenId()))).thenReturn(element);

            final FilterDirector director = handlerWithCache.handleRequest(request, response);

            // Service should not be called if we found the token in the cache
            verify(authService, times(0)).getGroups(anyString());
            assertEquals("Auth component must pass valid requests", FilterAction.PASS, director.getFilterAction());
        }

        @Test
        public void shouldNotUseCachedGroupInfoForExpired() throws InterruptedException {
            final AuthToken user = new OpenStackToken(authResponse);
            when(authService.validateToken(anyString(), anyString())).thenReturn(user);

            StoredElement element = mock(StoredElement.class);
            when(element.elementIsNull()).thenReturn(false);
            when(element.elementAs(AuthGroups.class)).thenReturn(null);

            when(store.get(eq(AUTH_GROUP_CACHE_PREFIX + ".tenantId"))).thenReturn(null);

            final FilterDirector director = handlerWithCache.handleRequest(request, response);

            verify(store, times(1)).get(eq(AUTH_GROUP_CACHE_PREFIX + "."  + user.getTokenId()));
            // Service should be called since token has expired
            verify(authService, times(1)).getGroups(anyString());
            assertEquals("Auth component must pass valid requests", FilterAction.PASS, director.getFilterAction());
        }
    }
    
   public static class WhenNoGroupInfo extends TestParent {
    private DatatypeFactory dataTypeFactory;
    AuthenticateResponse authResponse;
    Groups groups;
    Group group;

    @Override
    protected boolean delegable() {
        return true;
    }

    @Override
    protected boolean requestGroups() {
        return false;
    }

    @Before
    public void standUp() throws DatatypeConfigurationException {
        dataTypeFactory = DatatypeFactory.newInstance();
        when(request.getRequestURI()).thenReturn("/start/104772/resource");
        when(request.getHeader(anyString())).thenReturn("tokenId");

        Calendar expires = getCalendarWithOffset(1000);

        authResponse = new AuthenticateResponse();
        UserForAuthenticateResponse userForAuthenticateResponse = new UserForAuthenticateResponse();
        userForAuthenticateResponse.setId("104772");
        userForAuthenticateResponse.setName("user2");

        userForAuthenticateResponse.setRoles(new RoleList());

                 
        Token token = new Token();
        token.setId("tokenId");
        TenantForAuthenticateResponse tenant = new TenantForAuthenticateResponse();
        tenant.setId("tenantId");
        tenant.setName("tenantName");
        token.setTenant(tenant);
        token.setExpires(dataTypeFactory.newXMLGregorianCalendar((GregorianCalendar) expires));

        authResponse.setToken(token);
        authResponse.setUser(userForAuthenticateResponse);
    }

   
    @Test
    public void shouldNotUseCachedGroupInfoForExpired() throws InterruptedException {
        final AuthToken user = new OpenStackToken(authResponse);
        when(authService.validateToken(anyString(), anyString())).thenReturn(user);

        StoredElement element = mock(StoredElement.class);
        when(element.elementIsNull()).thenReturn(false);
        //when(element.elementAs(AuthGroups.class)).thenReturn(null);

        when(store.get(eq(AUTH_TOKEN_CACHE_PREFIX + user.getTokenId()))).thenReturn(null);

        final FilterDirector director = handlerWithCache.handleRequest(request, response);

        verify(store, times(1)).get(eq(AUTH_TOKEN_CACHE_PREFIX +"." + user.getTokenId()));
        // Service should be called since token has expired
        verify(authService, times(0)).getGroups(anyString());
        assertEquals("Auth component must pass valid requests", FilterAction.PASS, director.getFilterAction());
    }
    }

    public static class WhenAuthenticatingDelegatableRequests extends TestParent {

        @Override
        protected boolean delegable() {
            return true;
        }
        
        @Override
        protected boolean requestGroups() {
            return false;
        }

        @Before
        public void standUp() {
            when(request.getHeader(anyString())).thenReturn("some-random-auth-token");
        }

        @Test
        public void shouldPassNullOrBlankCredentials() {
            when(request.getRequestURI()).thenReturn("/start/");
            final FilterDirector requestDirector = handler.handleRequest(request, response);
            assertEquals("Auth component must pass requests with invalid credentials", FilterAction.PROCESS_RESPONSE, requestDirector.getFilterAction());
        }

        @Test
        public void shouldRejectInvalidCredentials() {
            when(request.getRequestURI()).thenReturn("/start/12345/a/resource");
            final FilterDirector requestDirector = handler.handleRequest(request, response);
            assertEquals("Auth component must reject requests with invalid credentials", FilterAction.RETURN, requestDirector.getFilterAction());
        }
        
     }

    public static class WhenAuthenticatingNonDelegatableRequests extends TestParent {

        @Override
        protected boolean delegable() {
            return false;
        }
        
        @Override
        protected boolean requestGroups() {
            return false;
        }

        @Before
        public void standUp() {
            when(request.getRequestURI()).thenReturn("/start/12345/a/resource");
            when(request.getHeader(anyString())).thenReturn("some-random-auth-token");
        }

        @Test
        public void shouldPassValidCredentials() {
            final AuthToken token = generateCachableTokenInfo("", "", "");
            when(authService.validateToken(anyString(), anyString())).thenReturn(token);

            final FilterDirector director = handler.handleRequest(request, response);

            assertEquals("Auth component must pass valid requests", FilterAction.PASS, director.getFilterAction());
        }

        @Test
        public void shouldRejectInvalidCredentials() {
            final FilterDirector director = handler.handleRequest(request, response);

            assertEquals("Auth component must reject invalid requests", FilterAction.RETURN, director.getFilterAction());
        }
    }

    public static class WhenHandlingResponseFromServiceInDelegatedMode extends TestParent {

        @Override
        protected boolean delegable() {
            return true;
        }
        
        @Override
        protected boolean requestGroups() {
            return false;
        }

        @Test
        public void shouldNotModifyResponseOnResponseStatusCodeNotEqualTo401or403() {
            when(request.getRequestURI()).thenReturn("/start/12345/a/resource");
            when(response.getStatus()).thenReturn(200);

            final FilterDirector responseDirector = handler.handleResponse(request, response);

            assertEquals("Auth component must pass valid, delegated responses", FilterAction.NOT_SET, responseDirector.getFilterAction());
        }

        @Test
        public void shouldModifyDelegatedWwwAuthenticateHeaderOn401() {
            when(request.getRequestURI()).thenReturn("/start/12345/a/resource");
            when(response.getHeader(CommonHttpHeader.WWW_AUTHENTICATE.toString())).thenReturn("Delegated");
            when(response.getStatus()).thenReturn(401);

            final FilterDirector responseDirector = handler.handleResponse(request, response);

            final String expected = "Keystone uri=" + osauthConfig.getIdentityService().getUri();

            assertEquals("Auth component must pass invalid requests but process their responses", expected, responseDirector.responseHeaderManager().headersToAdd().get(CommonHttpHeader.WWW_AUTHENTICATE.toString()).iterator().next());
        }

        @Test
        public void shouldModifyDelegatedWwwAuthenticateHeaderOn403() {
            when(response.getHeader(CommonHttpHeader.WWW_AUTHENTICATE.toString())).thenReturn("Delegated");
            when(response.getStatus()).thenReturn(403);

            final FilterDirector responseDirector = handler.handleResponse(request, response);

            final String expected = "Keystone uri=" + osauthConfig.getIdentityService().getUri();

            assertEquals("Auth component must pass invalid requests but process their responses", expected, responseDirector.responseHeaderManager().headersToAdd().get(CommonHttpHeader.WWW_AUTHENTICATE.toString()).iterator().next());
        }

        @Test
        public void shouldReturn500OnAuth501FailureWithDelegatedWwwAuthenticateHeaderSet() {
            when(response.getHeader(CommonHttpHeader.WWW_AUTHENTICATE.toString())).thenReturn("Delegated");
            when(response.getStatus()).thenReturn(501);

            final FilterDirector responseDirector = handler.handleResponse(request, response);

            assertEquals("Auth component must identify proxy auth failures", HttpStatusCode.INTERNAL_SERVER_ERROR, responseDirector.getResponseStatus());
        }
    }

    public static class WhenHandlingResponseFromServiceNotInDelegatedMode extends TestParent {

        @Override
        protected boolean delegable() {
            return false;
        }
        
        @Override
        protected boolean requestGroups() {
            return false;
        }

        @Test
        public void shouldReturn501OnAuthFailureWithNonDelegatedWwwAuthenticateHeaderSet() {
            when(response.getStatus()).thenReturn(401);

            final FilterDirector responseDirector = handler.handleResponse(request, response);

            assertEquals("Auth component must identify proxy auth failures", HttpStatusCode.INTERNAL_SERVER_ERROR, responseDirector.getResponseStatus());
        }

        @Test
        public void shouldReturn501OnAuthFailureWithNoWwwAuthenticateHeaderSet() {
            when(response.getStatus()).thenReturn(401);

            final FilterDirector responseDirector = handler.handleResponse(request, response);

            assertEquals("Auth component must identify proxy auth failures", HttpStatusCode.INTERNAL_SERVER_ERROR, responseDirector.getResponseStatus());
        }

        @Test
        public void shouldReturn501OnAuth501FailureWithDelegatedWwwAuthenticateHeaderNotSet() {
            when(response.getHeader(CommonHttpHeader.WWW_AUTHENTICATE.toString())).thenReturn("Not-Delegate");
            when(response.getStatus()).thenReturn(501);

            final FilterDirector responseDirector = handler.handleResponse(request, response);

            assertEquals("Auth component must identify proxy auth failures", HttpStatusCode.NOT_IMPLEMENTED, responseDirector.getResponseStatus());
        }
    }

    public static class WhenHandlingWhiteListNotInDelegatedMode extends TestParent {

        @Override
        protected boolean delegable() {
            return false;
        }
        
        @Override
        protected boolean requestGroups() {
            return true;
        }

        @Test
        public void shouldPassUriOnWhiteList() {
            when(request.getRequestURI()).thenReturn("/v1.0/application.wadl");
            final FilterDirector requestDirector = handler.handleRequest(request, response);
            assertEquals("Auth component must pass requests with uri on white list", FilterAction.PASS, requestDirector.getFilterAction());
        }

        @Test
        public void shouldReturnForUriNotOnWhiteList() {
            when(request.getRequestURI()).thenReturn("?param=/v1.0/application.wadl");
            final FilterDirector requestDirector = handler.handleRequest(request, response);
            assertEquals("Auth component must return requests with uri not on white list", FilterAction.RETURN, requestDirector.getFilterAction());
        }
    }

    public static class WhenHandlingWhiteListInDelegatedMode extends TestParent {

        @Override
        protected boolean delegable() {
            return true;
        }
        
        @Override
        protected boolean requestGroups() {
            return true;
        }

        @Test
        public void shouldPassUriOnWhiteList() {
            when(request.getRequestURI()).thenReturn("/v1.0/application.wadl");
            final FilterDirector requestDirector = handler.handleRequest(request, response);
            assertEquals("Auth component must pass requests with uri on white list", FilterAction.PASS, requestDirector.getFilterAction());
        }

        @Test
        public void shouldProcessUriNotOnWhiteListAsNonAuthedRequest() {
            when(request.getRequestURI()).thenReturn("?param=/v1.0/application.wadl");
            final FilterDirector requestDirector = handler.handleRequest(request, response);
            assertEquals("Auth component must process requests with uri not on white list when in delegated mode", FilterAction.PROCESS_RESPONSE, requestDirector.getFilterAction());
        }
    }

    public static class WhenPassingRequestWithOutUserInQueryParam extends TestParent {

        @Override
        protected boolean delegable() {
            return true;
        }
        
        @Override
        protected boolean requestGroups() {
            return true;
        }

        @Test
        public void shouldNotCatchUserInQueryParam() {
            when(request.getRequestURI()).thenReturn("/v1.0/servers/service");
            when(request.getQueryString()).thenReturn("crowd=huge&username=usertest1");
            final FilterDirector requestDirector = handler.handleRequest(request, response);
            assertFalse(requestDirector.requestHeaderManager().headersToAdd().get("x-authorization").toString().equalsIgnoreCase("[Proxy usertest1]"));
        }
    }
}<|MERGE_RESOLUTION|>--- conflicted
+++ resolved
@@ -66,18 +66,12 @@
     @Ignore
     public static abstract class TestParent {
         protected static final String AUTH_TOKEN_CACHE_PREFIX = "openstack.identity.token";
-<<<<<<< HEAD
         protected static final String AUTH_GROUP_CACHE_PREFIX = "openstack.identity.group";   
         protected static final String AUTH_USER_CACHE_PREFIX = "openstack.identity.user";  
         protected static final long AUTH_GROUP_CACHE_TTL = 600000;
         protected static final long AUTH_TOKEN_CACHE_TTL = 5000;
         protected static final long AUTH_USER_CACHE_TTL = 5000;
-=======
-        protected static final String AUTH_GROUP_CACHE_PREFIX = "openstack.identity.group";
-        protected static final long AUTH_GROUP_CACHE_TTL = 600000;
-        protected static final long AUTH_TOKEN_CACHE_TTL = 5000;
         protected static final String ENDPOINTS_CACHE_PREFIX = "openstack.endpoints.cache";
->>>>>>> 373326e6
 
         protected HttpServletRequest request;
         protected ReadableHttpServletResponse response;
@@ -121,34 +115,20 @@
             whiteListRegexPatterns = new ArrayList<Pattern>();
             whiteListRegexPatterns.add(Pattern.compile("/v1.0/application\\.wadl"));
 
-<<<<<<< HEAD
+            endpointsConfiguration = new EndpointsConfiguration("json", AUTH_USER_CACHE_TTL, new Integer("1000"));
             Configurables configurables = new Configurables(delegable(), "http://some.auth.endpoint", keyedRegexExtractor, isTenanted(), AUTH_GROUP_CACHE_TTL,
-                    AUTH_TOKEN_CACHE_TTL,AUTH_USER_CACHE_TTL,requestGroups());
-            handler = new OpenStackAuthenticationHandler(configurables, authService, null, null,null, new UriMatcher(whiteListRegexPatterns));
-=======
-            endpointsConfiguration = new EndpointsConfiguration(null, null, null);
-
-            Configurables configurables =
-                    new Configurables(delegable(), "http://some.auth.endpoint", keyedRegexExtractor, isTenanted(),
-                                      AUTH_GROUP_CACHE_TTL, AUTH_TOKEN_CACHE_TTL, requestGroups(), endpointsConfiguration);
->>>>>>> 373326e6
-
-            handler = new OpenStackAuthenticationHandler(configurables, authService, null, null, null,
-                                                         new UriMatcher(whiteListRegexPatterns));
+                    AUTH_TOKEN_CACHE_TTL,AUTH_USER_CACHE_TTL,requestGroups(), endpointsConfiguration);
+            handler = new OpenStackAuthenticationHandler(configurables, authService, null, null,null,null, new UriMatcher(whiteListRegexPatterns));
+
 
             // Handler with cache
             store = mock(Datastore.class);
             AuthTokenCache cache = new AuthTokenCache(store, AUTH_TOKEN_CACHE_PREFIX);
             AuthGroupCache grpCache = new AuthGroupCache(store, AUTH_GROUP_CACHE_PREFIX);
-<<<<<<< HEAD
             AuthUserCache usrCache = new AuthUserCache(store, AUTH_USER_CACHE_PREFIX);
-
-            handlerWithCache = new OpenStackAuthenticationHandler(configurables, authService, cache, grpCache,usrCache, new UriMatcher(whiteListRegexPatterns));
-=======
             EndpointsCache endpointsCache = new EndpointsCache(store, ENDPOINTS_CACHE_PREFIX);
 
-            handlerWithCache = new OpenStackAuthenticationHandler(configurables, authService, cache, grpCache, endpointsCache, new UriMatcher(whiteListRegexPatterns));
->>>>>>> 373326e6
+            handlerWithCache = new OpenStackAuthenticationHandler(configurables, authService, cache, grpCache,usrCache, endpointsCache, new UriMatcher(whiteListRegexPatterns));
         }
 
         protected abstract boolean delegable();
