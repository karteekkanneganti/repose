--- conflicted
+++ resolved
@@ -108,21 +108,14 @@
             whiteListRegexPatterns = new ArrayList<Pattern>();
             whiteListRegexPatterns.add(Pattern.compile("/v1.0/application\\.wadl"));
 
-<<<<<<< HEAD
+            endpointsConfiguration = new EndpointsConfiguration(null, null, null);
             Configurables configurables = new Configurables(delegable(), "http://some.auth.endpoint", keyedRegexExtractor, true, AUTH_GROUP_CACHE_TTL, AUTH_TOKEN_CACHE_TTL,
-                    AUTH_USER_CACHE_TTL, requestGroups());
-            handler = new RackspaceAuthenticationHandler(configurables, authServiceClient, null, null,null, new UriMatcher(whiteListRegexPatterns));
-=======
+                    AUTH_USER_CACHE_TTL, requestGroups(), endpointsConfiguration);
+            handler = new RackspaceAuthenticationHandler(configurables, authServiceClient, null, null,null,null, new UriMatcher(whiteListRegexPatterns));
             endpointsConfiguration = new EndpointsConfiguration(null, null, null);
-
-            Configurables configurables =
-                    new Configurables(delegable(), "http://some.auth.endpoint", keyedRegexExtractor, true,
-                                      AUTH_GROUP_CACHE_TTL, AUTH_TOKEN_CACHE_TTL, requestGroups(),
-                                      endpointsConfiguration);
-
-            handler = new RackspaceAuthenticationHandler(configurables, authServiceClient, null, null, null,
+            
+            handler = new RackspaceAuthenticationHandler(configurables, authServiceClient, null, null, null, null,
                                                          new UriMatcher(whiteListRegexPatterns));
->>>>>>> 373326e6
         }
 
         protected abstract boolean delegable();
