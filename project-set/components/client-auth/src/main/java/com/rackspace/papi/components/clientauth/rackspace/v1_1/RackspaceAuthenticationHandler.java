--- conflicted
+++ resolved
@@ -8,6 +8,7 @@
 import com.rackspace.papi.commons.util.servlet.http.ReadableHttpServletResponse;
 import com.rackspace.papi.components.clientauth.common.AuthGroupCache;
 import com.rackspace.papi.components.clientauth.common.AuthTokenCache;
+import com.rackspace.papi.components.clientauth.common.AuthUserCache;
 import com.rackspace.papi.components.clientauth.common.AuthenticationHandler;
 import com.rackspace.papi.components.clientauth.common.Configurables;
 import com.rackspace.papi.components.clientauth.common.EndpointsCache;
@@ -25,14 +26,9 @@
    private final AuthenticationService authenticationService;
    private static final String WWW_AUTH_HEADER_CONTENTS = "RackAuth Realm=\"API Realm\"";
 
-<<<<<<< HEAD
-   public RackspaceAuthenticationHandler(Configurables cfg, AuthenticationService authenticationService, AuthTokenCache cache, AuthGroupCache grpCache,AuthUserCache usrCache, UriMatcher uriMatcher) {
-      super(cfg, cache, grpCache, usrCache, uriMatcher);
-=======
-    public RackspaceAuthenticationHandler(Configurables cfg, AuthenticationService authenticationService,
-            AuthTokenCache cache, AuthGroupCache grpCache, EndpointsCache endpointsCache, UriMatcher uriMatcher) {
-        super(cfg, cache, grpCache, endpointsCache, uriMatcher);
->>>>>>> 373326e6
+   public RackspaceAuthenticationHandler(Configurables cfg, AuthenticationService authenticationService, AuthTokenCache cache, AuthGroupCache grpCache, AuthUserCache usrCache,
+           EndpointsCache endpointsCache, UriMatcher uriMatcher) {
+      super(cfg, cache, grpCache, usrCache, endpointsCache, uriMatcher);
       this.authenticationService = authenticationService;
    }
 
