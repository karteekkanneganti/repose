--- conflicted
+++ resolved
@@ -34,16 +34,12 @@
         this.requestGroups=requestGroups;
         this.endpointsConfiguration = endpointsConfiguration;
         this.serviceAdminRoles = null;
+        this.cacheOffset = 0;
     }
 
     public Configurables(boolean delegable, String authServiceUri, KeyedRegexExtractor<String> keyedRegexExtractor,
-<<<<<<< HEAD
-            boolean tenanted, long groupCacheTtl, long tokenCacheTtl, long usrCacheTtl, int cacheOffset,
-            boolean requestGroups, EndpointsConfiguration endpointsConfiguration) {
-=======
-            boolean tenanted, long groupCacheTtl, long tokenCacheTtl, long usrCacheTtl, boolean requestGroups,
+            boolean tenanted, long groupCacheTtl, long tokenCacheTtl, long usrCacheTtl, int cacheOffset, boolean requestGroups,
             EndpointsConfiguration endpointsConfiguration, ServiceAdminRoles serviceAdminRoles) {
->>>>>>> 9ddd52e1
         this.delegable = delegable;
         this.authServiceUri = authServiceUri;
         this.keyedRegexExtractor = keyedRegexExtractor;
@@ -93,12 +89,11 @@
         return endpointsConfiguration;
     }
 
-<<<<<<< HEAD
     public int getCacheOffset(){
         return cacheOffset;
-=======
+    }
+
     public ServiceAdminRoles getServiceAdminRoles() {
         return serviceAdminRoles;
->>>>>>> 9ddd52e1
     }
 }