package com.rackspace.papi.components.clientauth.rackspace.v1_1;

import com.rackspace.auth.rackspace.AuthenticationService;
import com.rackspace.auth.rackspace.AuthenticationServiceFactory;
import com.rackspace.papi.commons.util.regex.KeyedRegexExtractor;
import com.rackspace.papi.components.clientauth.common.AuthGroupCache;
import com.rackspace.papi.components.clientauth.common.AuthTokenCache;
import com.rackspace.papi.components.clientauth.common.AuthenticationHandler;
import com.rackspace.papi.components.clientauth.common.Configurables;
import com.rackspace.papi.components.clientauth.common.UriMatcher;
import com.rackspace.papi.components.clientauth.config.ClientAuthConfig;
import com.rackspace.papi.components.clientauth.rackspace.config.RackspaceAuth;
import com.rackspace.papi.service.datastore.Datastore;

public final class RackspaceAuthenticationHandlerFactory {
    private static final String AUTH_TOKEN_CACHE_PREFIX = "rackspace.v1.1.token";
    private static final String AUTH_GROUP_CACHE_PREFIX = "rackspace.v1.1.group";
    private static final String AUTH_USER_CACHE_PREFIX = "rackspace.v1.1.user";
    
    private RackspaceAuthenticationHandlerFactory() {
    }

    public static AuthenticationHandler newInstance(ClientAuthConfig cfg, KeyedRegexExtractor accountRegexExtractor, Datastore datastore, UriMatcher uriMatcher) {
        final RackspaceAuth authConfig = cfg.getRackspaceAuth();
        final AuthTokenCache cache = new AuthTokenCache(datastore, RsAuthCachePrefix.TOKEN.toString());
        final AuthGroupCache grpCache = new AuthGroupCache(datastore, RsAuthCachePrefix.GROUP.toString());
        final AuthUserCache usrCache = new AuthUserCache(datastore, RsAuthCachePrefix.USER.toString());

        final AuthenticationService serviceClient = new AuthenticationServiceFactory().build(
                authConfig.getAuthenticationServer().getUri(), authConfig.getAuthenticationServer().getUsername(), authConfig.getAuthenticationServer().getPassword());

        final Configurables configurables = new Configurables(authConfig.isDelegable(),
<<<<<<< HEAD
                authConfig.getAuthenticationServer().getUri(),
                accountRegexExtractor,
                //Auth v1.1 will always check tenant against the passed token.
                true, 
                authConfig.getGroupCacheTimeout(), 
                authConfig.getTokenCacheTimeout(),
                authConfig.getTokenCacheTimeout(),
                authConfig.isRequestGroups()); 

        return new RackspaceAuthenticationHandler(configurables, serviceClient, cache, grpCache, usrCache, uriMatcher);
=======
                                                              authConfig.getAuthenticationServer().getUri(),
                                                              accountRegexExtractor,
                                                              //Auth v1.1 will always check tenant against the passed token.
                                                              true,
                                                              authConfig.getGroupCacheTimeout(),
                                                              authConfig.getTokenCacheTimeout(),
                                                              authConfig.isRequestGroups(),
                                                              null); //null because this is not implemented in RS auth

        return new RackspaceAuthenticationHandler(configurables, serviceClient, cache, grpCache, null, uriMatcher);
>>>>>>> 373326e6
    }

}<|MERGE_RESOLUTION|>--- conflicted
+++ resolved
@@ -5,6 +5,7 @@
 import com.rackspace.papi.commons.util.regex.KeyedRegexExtractor;
 import com.rackspace.papi.components.clientauth.common.AuthGroupCache;
 import com.rackspace.papi.components.clientauth.common.AuthTokenCache;
+import com.rackspace.papi.components.clientauth.common.AuthUserCache;
 import com.rackspace.papi.components.clientauth.common.AuthenticationHandler;
 import com.rackspace.papi.components.clientauth.common.Configurables;
 import com.rackspace.papi.components.clientauth.common.UriMatcher;
@@ -13,9 +14,6 @@
 import com.rackspace.papi.service.datastore.Datastore;
 
 public final class RackspaceAuthenticationHandlerFactory {
-    private static final String AUTH_TOKEN_CACHE_PREFIX = "rackspace.v1.1.token";
-    private static final String AUTH_GROUP_CACHE_PREFIX = "rackspace.v1.1.group";
-    private static final String AUTH_USER_CACHE_PREFIX = "rackspace.v1.1.user";
     
     private RackspaceAuthenticationHandlerFactory() {
     }
@@ -30,7 +28,6 @@
                 authConfig.getAuthenticationServer().getUri(), authConfig.getAuthenticationServer().getUsername(), authConfig.getAuthenticationServer().getPassword());
 
         final Configurables configurables = new Configurables(authConfig.isDelegable(),
-<<<<<<< HEAD
                 authConfig.getAuthenticationServer().getUri(),
                 accountRegexExtractor,
                 //Auth v1.1 will always check tenant against the passed token.
@@ -38,21 +35,10 @@
                 authConfig.getGroupCacheTimeout(), 
                 authConfig.getTokenCacheTimeout(),
                 authConfig.getTokenCacheTimeout(),
-                authConfig.isRequestGroups()); 
+                authConfig.isRequestGroups(),
+                null); 
 
-        return new RackspaceAuthenticationHandler(configurables, serviceClient, cache, grpCache, usrCache, uriMatcher);
-=======
-                                                              authConfig.getAuthenticationServer().getUri(),
-                                                              accountRegexExtractor,
-                                                              //Auth v1.1 will always check tenant against the passed token.
-                                                              true,
-                                                              authConfig.getGroupCacheTimeout(),
-                                                              authConfig.getTokenCacheTimeout(),
-                                                              authConfig.isRequestGroups(),
-                                                              null); //null because this is not implemented in RS auth
-
-        return new RackspaceAuthenticationHandler(configurables, serviceClient, cache, grpCache, null, uriMatcher);
->>>>>>> 373326e6
+        return new RackspaceAuthenticationHandler(configurables, serviceClient, cache, grpCache, usrCache,null, uriMatcher);
     }
 
 }