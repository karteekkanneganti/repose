package com.rackspace.papi.components.clientauth;

import com.rackspace.papi.commons.config.manager.UpdateListener;
import com.rackspace.papi.commons.util.StringUtilities;
import com.rackspace.papi.commons.util.http.ServiceClient;
import com.rackspace.papi.commons.util.regex.KeyedRegexExtractor;
import com.rackspace.papi.components.clientauth.atomfeed.FeedListenerManager;
import com.rackspace.papi.components.clientauth.atomfeed.AuthFeedReader;
import com.rackspace.papi.components.clientauth.atomfeed.sax.SaxAuthFeedReader;
import com.rackspace.papi.components.clientauth.common.AuthenticationHandler;
import com.rackspace.papi.components.clientauth.common.UriMatcher;
import com.rackspace.papi.components.clientauth.config.ClientAuthConfig;
import com.rackspace.papi.components.clientauth.config.RackspaceIdentityFeed;
import com.rackspace.papi.components.clientauth.config.URIPattern;
import com.rackspace.papi.components.clientauth.config.WhiteList;
import com.rackspace.papi.components.clientauth.openstack.config.ClientMapping;
import com.rackspace.papi.components.clientauth.openstack.v1_0.OpenStackAuthenticationHandlerFactory;
import com.rackspace.papi.components.clientauth.rackspace.config.AccountMapping;
import com.rackspace.papi.components.clientauth.rackspace.v1_1.RackspaceAuthenticationHandlerFactory;
import com.rackspace.papi.filter.logic.AbstractConfiguredFilterHandlerFactory;
import com.rackspace.papi.service.datastore.Datastore;
import com.rackspace.papi.service.httpclient.HttpClientService;
import org.slf4j.Logger;

import java.util.ArrayList;
import java.util.HashMap;
import java.util.List;
import java.util.Map;
import java.util.regex.Pattern;

/**
 * @author jhopper
 *         <p/>
 *         The purpose of this class is to handle client authentication. Multiple
 *         authentication schemes may be used depending on the configuration. For
 *         example, a Rackspace specific or Basic Http authentication.
 */
public class ClientAuthenticationHandlerFactory extends AbstractConfiguredFilterHandlerFactory<AuthenticationHandler> {

    private static final Logger LOG = org.slf4j.LoggerFactory.getLogger(ClientAuthenticationHandlerFactory.class);
    private AuthenticationHandler authenticationModule;
    private KeyedRegexExtractor<String> accountRegexExtractor = new KeyedRegexExtractor<String>();
    private UriMatcher uriMatcher;
    private final Datastore datastore;
    private FeedListenerManager manager;
<<<<<<< HEAD
    private static final Long minInterval = new Long("10000");
    private final  HttpClientService  httpClientService;
=======
    private static final Long MINIMUM_INTERVAL = new Long("10000");
>>>>>>> 52172d1b

    public ClientAuthenticationHandlerFactory(Datastore datastore,HttpClientService httpClientService) {
        this.datastore = datastore;
        this.httpClientService= httpClientService;
    }

    @Override
    protected Map<Class, UpdateListener<?>> getListeners() {
        final Map<Class, UpdateListener<?>> listenerMap = new HashMap<Class, UpdateListener<?>>();
        listenerMap.put(ClientAuthConfig.class, new ClientAuthConfigurationListener());

        return listenerMap;
    }

    private class ClientAuthConfigurationListener implements UpdateListener<ClientAuthConfig> {

        private boolean isInitialized = false;

        @Override
        public void configurationUpdated(ClientAuthConfig modifiedConfig) {

            updateUriMatcher(modifiedConfig.getWhiteList());

            accountRegexExtractor.clear();
            if (modifiedConfig.getRackspaceAuth() != null) {
                authenticationModule = getRackspaceAuthHandler(modifiedConfig);
                for (AccountMapping accountMapping : modifiedConfig.getRackspaceAuth().getAccountMapping()) {
                    accountRegexExtractor.addPattern(accountMapping.getIdRegex(), accountMapping.getType().value());
                }
            } else if (modifiedConfig.getOpenstackAuth() != null) {
                authenticationModule = getOpenStackAuthHandler(modifiedConfig);
                for (ClientMapping clientMapping : modifiedConfig.getOpenstackAuth().getClientMapping()) {
                    accountRegexExtractor.addPattern(clientMapping.getIdRegex());
                }
                if (modifiedConfig.getAtomFeeds() != null) {
                    activateOpenstackAtomFeedListener(modifiedConfig);
                } else if (manager != null) { //Case where the user has an active feed manager, but has edited their config to not listen to atom feeds
                    manager.stopReading();
                }
            } else if (modifiedConfig.getHttpBasicAuth() != null) {
                // TODO: Create handler for HttpBasic
                authenticationModule = null;
            } else {
                LOG.error("Authentication module is not understood or supported. Please check your configuration.");
            }


            isInitialized = true;

        }

        //Launch listener for atom-feeds if config present
        private void activateOpenstackAtomFeedListener(ClientAuthConfig modifiedConfig) {

            if (manager != null) { //If we have an existing manager we will shutdown the already running thread
                manager.stopReading();
            }
            List<AuthFeedReader> listeners = new ArrayList<AuthFeedReader>();

            for (RackspaceIdentityFeed feed : modifiedConfig.getAtomFeeds().getRsIdentityFeed()) {

                SaxAuthFeedReader rdr = new SaxAuthFeedReader(new ServiceClient(modifiedConfig.getOpenstackAuth().getConnectionPoolId(),httpClientService), feed.getUri(), feed.getId());

                //if the atom feed is authed, but no auth uri, user, and pass are configured we will use the same credentials we use for auth admin operations
                if (feed.isIsAuthed()) {
                    if (!StringUtilities.isBlank(feed.getAuthUri())) {
                        rdr.setAuthed(feed.getAuthUri(), feed.getUser(), feed.getPassword());
                    } else {
                        rdr.setAuthed(modifiedConfig.getOpenstackAuth().getIdentityService().getUri(), modifiedConfig.getOpenstackAuth().getIdentityService().getUsername(),
                                modifiedConfig.getOpenstackAuth().getIdentityService().getPassword());
                    }
                }

                    listeners.add(rdr);


            }

            manager = new FeedListenerManager(datastore, listeners, getMinimumCheckInterval(modifiedConfig.getAtomFeeds().getCheckInterval()));
            manager.startReading();
        }

        @Override
        public boolean isInitialized() {
            return isInitialized;
        }

        //If the user configures repose to poll more often than every 10000 milliseconds (10 seconds) we will override this and set it to our minimum.
        private long getMinimumCheckInterval(long interval) {

            if (interval > MINIMUM_INTERVAL) {
                LOG.debug("Repose will poll Atom Feeds every " + MINIMUM_INTERVAL + " milliseconds for invalidated users and tokens");
                return interval;
            } else {
                LOG.warn("Configured minimum check interval to poll Atom Feeds set less than " + MINIMUM_INTERVAL + " milliseconds. To prevent flooding the atom endpoint with"
                        + " requests, Repose will poll the Atom Feeds every " + MINIMUM_INTERVAL + " instead.");
                return MINIMUM_INTERVAL;
            }
        }
    }

    public void stopFeeds() {
        if(manager != null){
            manager.stopReading();
        }
    }

    private void updateUriMatcher(WhiteList whiteList) {
        final List<Pattern> whiteListRegexPatterns = new ArrayList<Pattern>();

        if (whiteList != null) {
            for (URIPattern pattern : whiteList.getUriPattern()) {
                whiteListRegexPatterns.add(Pattern.compile(pattern.getUriRegex()));
            }
        }

        uriMatcher = new UriMatcher(whiteListRegexPatterns);
    }

    private AuthenticationHandler getRackspaceAuthHandler(ClientAuthConfig cfg) {
        return RackspaceAuthenticationHandlerFactory.newInstance(cfg, accountRegexExtractor, datastore, uriMatcher,httpClientService);
    }

    private AuthenticationHandler getOpenStackAuthHandler(ClientAuthConfig config) {
        return OpenStackAuthenticationHandlerFactory.newInstance(config, accountRegexExtractor, datastore, uriMatcher,httpClientService);
    }

    @Override
    protected AuthenticationHandler buildHandler() {
        if (!this.isInitialized()) {
            return null;
        }
        return authenticationModule;
    }
}<|MERGE_RESOLUTION|>--- conflicted
+++ resolved
@@ -43,12 +43,9 @@
     private UriMatcher uriMatcher;
     private final Datastore datastore;
     private FeedListenerManager manager;
-<<<<<<< HEAD
-    private static final Long minInterval = new Long("10000");
     private final  HttpClientService  httpClientService;
-=======
     private static final Long MINIMUM_INTERVAL = new Long("10000");
->>>>>>> 52172d1b
+
 
     public ClientAuthenticationHandlerFactory(Datastore datastore,HttpClientService httpClientService) {
         this.datastore = datastore;
