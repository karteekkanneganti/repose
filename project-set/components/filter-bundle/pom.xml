--- conflicted
+++ resolved
@@ -39,11 +39,7 @@
 
         <dependency>
             <groupId>com.rackspace.papi.components</groupId>
-<<<<<<< HEAD
-            <artifactId>header-normalization</artifactId>
-=======
             <artifactId>content-normalization</artifactId>
->>>>>>> 6df42b20
         </dependency>
 
         <dependency>
@@ -170,11 +166,7 @@
 
                         <jarModule>
                             <groupId>com.rackspace.papi.components</groupId>
-<<<<<<< HEAD
-                            <artifactId>header-normalization</artifactId>
-=======
                             <artifactId>content-normalization</artifactId>
->>>>>>> 6df42b20
                         </jarModule>
 
                         <jarModule>
@@ -319,11 +311,7 @@
                                 </data>
 
                                 <data>
-<<<<<<< HEAD
-                                        <src>../header-normalization/src/main/resources/META-INF/schema/examples</src>
-=======
                                     <src>../content-normalization/src/main/resources/META-INF/schema/examples</src>
->>>>>>> 6df42b20
                                     <type>directory</type>
                                     <includes>*.cfg.xml</includes>
 
@@ -485,11 +473,7 @@
                                             <location>../uri-normalization/src/main/resources/META-INF/schema/examples/uri-normalization.cfg.xml</location>
                                         </source>
                                         <source>
-<<<<<<< HEAD
-                                            <location>../header-normalization/src/main/resources/META-INF/schema/examples/header-normalization.cfg.xml</location>
-=======
                                             <location>../content-normalization/src/main/resources/META-INF/schema/examples/content-normalization.cfg.xml</location>
->>>>>>> 6df42b20
                                         </source>
                                         <source>
                                             <location>../header-normalization/src/main/resources/META-INF/schema/examples/header-normalization.cfg.xml</location>
