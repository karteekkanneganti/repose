<?xml version="1.0" encoding="UTF-8"?>
<project xmlns="http://maven.apache.org/POM/4.0.0" xmlns:xsi="http://www.w3.org/2001/XMLSchema-instance" xsi:schemaLocation="http://maven.apache.org/POM/4.0.0 http://maven.apache.org/xsd/maven-4.0.0.xsd">
    <modelVersion>4.0.0</modelVersion>

    <parent>
        <groupId>com.rackspace.papi.components</groupId>
        <artifactId>components-support</artifactId>
        <version>0.9.2-SNAPSHOT</version>
    </parent>

    <groupId>com.rackspace.papi.components</groupId>
    <artifactId>filter-bundle</artifactId>
    
    <name>Power API Components - EAR Bundle</name>
    <description>TODO</description>

    <packaging>ear</packaging>

    <dependencies>
        <dependency>
            <groupId>com.rackspace.papi.components</groupId>
            <artifactId>rate-limiting</artifactId>
        </dependency>

        <dependency>
            <groupId>com.rackspace.papi.components</groupId>
            <artifactId>versioning</artifactId>
        </dependency>

        <dependency>
            <groupId>com.rackspace.papi.components</groupId>
            <artifactId>content-normalization</artifactId>
        </dependency>

        <dependency>
            <groupId>com.rackspace.papi.components</groupId>
            <artifactId>content-negotiation</artifactId>
        </dependency>

        <dependency>
            <groupId>com.rackspace.papi.components</groupId>
            <artifactId>client-auth</artifactId>
        </dependency>

        <dependency>
            <groupId>com.rackspace.papi.components</groupId>
            <artifactId>service-auth</artifactId>
        </dependency>

        <dependency>
            <groupId>com.rackspace.papi.components</groupId>
            <artifactId>http-logging</artifactId>
        </dependency>

        <dependency>
            <groupId>com.rackspace.papi.components</groupId>
            <artifactId>distributed-datastore</artifactId>
        </dependency>                    
    </dependencies>

    <build>
        <plugins>
            <plugin>
                <groupId>org.apache.maven.plugins</groupId>
                <artifactId>maven-ear-plugin</artifactId>
                <version>2.5</version>

                <extensions>true</extensions>                    

                <executions>
                    <execution>                           
                        <id>Package Ear Contents</id>

                        <phase>package</phase>

                        <goals>
                            <goal>ear</goal>
                        </goals>
                    </execution>
                </executions>                   

                <configuration>
                    <generateApplicationXml>false</generateApplicationXml>

                    <modules>
                        <jarModule>
                            <groupId>com.rackspace.papi.components</groupId>
                            <artifactId>versioning</artifactId>
                        </jarModule>

                        <jarModule>
                            <groupId>com.rackspace.papi.components</groupId>
                            <artifactId>client-auth</artifactId>
                        </jarModule>

                        <jarModule>
                            <groupId>com.rackspace.papi.components</groupId>
                            <artifactId>content-negotiation</artifactId>
                        </jarModule>

                        <jarModule>
                            <groupId>com.rackspace.papi.components</groupId>
                            <artifactId>content-normalization</artifactId>
                        </jarModule>

                        <jarModule>
                            <groupId>com.rackspace.papi.components</groupId>
                            <artifactId>http-logging</artifactId>
                        </jarModule>                            

                        <jarModule>
                            <groupId>com.rackspace.papi.components</groupId>
                            <artifactId>rate-limiting</artifactId>
                        </jarModule>

                        <jarModule>
                            <groupId>com.rackspace.papi.components</groupId>
                            <artifactId>service-auth</artifactId>
                        </jarModule>
                            
                        <jarModule>
                            <groupId>com.rackspace.papi.components</groupId>
                            <artifactId>distributed-datastore</artifactId>
                        </jarModule>             
                    </modules>
                </configuration>
            </plugin>
        </plugins>
    </build>
    
    <profiles>
        <profile>
            <id>RPM Build Support</id>
                        
            <activation>
                <property>
                    <name>build-system-packages</name>
                </property>
            </activation>
        
            <build>
                <plugins>
                    <plugin>
                        <groupId>org.codehaus.mojo</groupId>
                        <artifactId>rpm-maven-plugin</artifactId>
                
<<<<<<< HEAD
                        <configuration>                   
                            <mappings>
                                <mapping>
                                    <directory>/usr/share/powerapi/filters</directory>
                                    <username>tomcat7</username>
                                    <groupname>tomcat7</groupname>
                                    <filemode>755</filemode>
                                    
                                    <sources>
                                        <source>
                                            <location>target/filter-bundle-${project.version}.ear</location>
                                        </source>
                                    </sources>
                                </mapping>
                                
                                <mapping>
                                    <directory>/etc/powerapi/</directory>
                                    <username>tomcat7</username>
                                    <groupname>tomcat7</groupname>
                                    <filemode>755</filemode>
=======
                <configuration>                   
                    <mappings>
                        <mapping>
                            <directory>/usr/share/powerapi/filters</directory>
                            <username>tomcat7</username>
                            <groupname>tomcat7</groupname>
                            <filemode>755</filemode>
                             <sources>
                                 <source>
                                     <location>./target/filter-bundle-${project.version}.ear</location>
                                 </source>
                             </sources>
                        </mapping>
                        <mapping>
                            <directory>/etc/powerapi/</directory>
                            <username>tomcat7</username>
                            <groupname>tomcat7</groupname>
                            <filemode>755</filemode>
>>>>>>> 33c0fd3e
                                    
                                    <sources>
                                        <source>
                                            <location>../versioning/src/main/resources/META-INF/schema/examples/versioning.cfg.xml</location>
                                        </source>
                                        <source>
                                            <location>../client-auth/src/main/resources/META-INF/schema/examples/client-auth-n.cfg.xml</location>
                                        </source>
                                        <source>
                                            <location>../rate-limiting/src/main/resources/META-INF/schema/examples/rate-limiting.cfg.xml</location>
                                        </source>
                                    </sources>
                                </mapping>
                            </mappings>
                            
                            <requires>
                                <require>java-1.6.0-openjdk</require>
                            </requires>
                        </configuration>
                    </plugin>
                </plugins>
            </build>
        </profile>        
    </profiles>
</project><|MERGE_RESOLUTION|>--- conflicted
+++ resolved
@@ -130,7 +130,7 @@
     
     <profiles>
         <profile>
-            <id>RPM Build Support</id>
+            <id>Build Filter Bundle RPM</id>
                         
             <activation>
                 <property>
@@ -143,8 +143,7 @@
                     <plugin>
                         <groupId>org.codehaus.mojo</groupId>
                         <artifactId>rpm-maven-plugin</artifactId>
-                
-<<<<<<< HEAD
+            
                         <configuration>                   
                             <mappings>
                                 <mapping>
@@ -165,26 +164,6 @@
                                     <username>tomcat7</username>
                                     <groupname>tomcat7</groupname>
                                     <filemode>755</filemode>
-=======
-                <configuration>                   
-                    <mappings>
-                        <mapping>
-                            <directory>/usr/share/powerapi/filters</directory>
-                            <username>tomcat7</username>
-                            <groupname>tomcat7</groupname>
-                            <filemode>755</filemode>
-                             <sources>
-                                 <source>
-                                     <location>./target/filter-bundle-${project.version}.ear</location>
-                                 </source>
-                             </sources>
-                        </mapping>
-                        <mapping>
-                            <directory>/etc/powerapi/</directory>
-                            <username>tomcat7</username>
-                            <groupname>tomcat7</groupname>
-                            <filemode>755</filemode>
->>>>>>> 33c0fd3e
                                     
                                     <sources>
                                         <source>
