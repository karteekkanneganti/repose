<?xml version="1.0" encoding="UTF-8"?>
<project xmlns="http://maven.apache.org/POM/4.0.0" xmlns:xsi="http://www.w3.org/2001/XMLSchema-instance" xsi:schemaLocation="http://maven.apache.org/POM/4.0.0 http://maven.apache.org/xsd/maven-4.0.0.xsd">
    <modelVersion>4.0.0</modelVersion>

    <parent>
        <groupId>com.rackspace.papi.components</groupId>
        <artifactId>components-support</artifactId>
        <version>1.4.1-SNAPSHOT</version>
    </parent>

    <groupId>com.rackspace.papi.components</groupId>
    <artifactId>filter-bundle</artifactId>
    
    <name>Power API Components - EAR Bundle</name>
    <description>TODO</description>

    <packaging>ear</packaging>

    <dependencies>
        <dependency>
            <groupId>com.rackspace.papi.components</groupId>
            <artifactId>default-router</artifactId>
        </dependency>

        <dependency>
            <groupId>com.rackspace.papi.components</groupId>
            <artifactId>rate-limiting</artifactId>
        </dependency>

        <dependency>
            <groupId>com.rackspace.papi.components</groupId>
            <artifactId>versioning</artifactId>
        </dependency>

        <dependency>
            <groupId>com.rackspace.papi.components</groupId>
            <artifactId>content-normalization</artifactId>
        </dependency>

        <dependency>
            <groupId>com.rackspace.papi.components</groupId>
            <artifactId>header-identity</artifactId>
        </dependency>

        <dependency>
            <groupId>com.rackspace.papi.components</groupId>
            <artifactId>header-id-mapping</artifactId>
        </dependency>

        <dependency>
            <groupId>com.rackspace.papi.components</groupId>
            <artifactId>uri-identity</artifactId>
        </dependency>
        
        <dependency>
            <groupId>com.rackspace.papi.components</groupId>
            <artifactId>content-identity-auth-1.1</artifactId>
        </dependency>
        
        <dependency>
            <groupId>com.rackspace.papi.components</groupId>
            <artifactId>client-auth</artifactId>
        </dependency>

        <dependency>
            <groupId>com.rackspace.papi.components</groupId>
            <artifactId>service-auth</artifactId>
        </dependency>

        <dependency>
            <groupId>com.rackspace.papi.components</groupId>
            <artifactId>root-context-router</artifactId>
        </dependency>

        <dependency>
            <groupId>com.rackspace.papi.components</groupId>
            <artifactId>http-logging</artifactId>
        </dependency>

        <dependency>
            <groupId>com.rackspace.papi.components</groupId>
            <artifactId>distributed-datastore</artifactId>
        </dependency>

        <dependency>
            <groupId>com.rackspace.papi.components</groupId>
            <artifactId>translation</artifactId>
        </dependency>

        <dependency>
            <groupId>com.rackspace.papi.components</groupId>
            <artifactId>echo</artifactId>
        </dependency>

        <dependency>
            <groupId>com.rackspace.papi.components</groupId>
            <artifactId>client-authorization</artifactId>
        </dependency>
        
        <dependency>
            <groupId>com.rackspace.papi.components</groupId>
            <artifactId>client-ip-identity</artifactId>
        </dependency>
    </dependencies>

    <build>
        <plugins>
            <plugin>
                <groupId>org.apache.maven.plugins</groupId>
                <artifactId>maven-ear-plugin</artifactId>
                <version>2.5</version>

                <extensions>true</extensions>                    

                <executions>
                    <execution>                           
                        <id>Package Ear Contents</id>

                        <phase>package</phase>

                        <goals>
                            <goal>ear</goal>
                        </goals>
                    </execution>
                </executions>                   

                <configuration>
                    <generateApplicationXml>false</generateApplicationXml>

                    <modules>
                        <jarModule>
                            <groupId>com.rackspace.papi.components</groupId>
                            <artifactId>default-router</artifactId>
                        </jarModule>

                       <jarModule>
                            <groupId>com.rackspace.papi.components</groupId>
                            <artifactId>versioning</artifactId>
                        </jarModule>

                        <jarModule>
                            <groupId>com.rackspace.papi.components</groupId>
                            <artifactId>client-auth</artifactId>
                        </jarModule>

                        <jarModule>
                            <groupId>com.rackspace.papi.components</groupId>
                            <artifactId>content-normalization</artifactId>
                        </jarModule>

                        <jarModule>
                            <groupId>com.rackspace.papi.components</groupId>
                            <artifactId>http-logging</artifactId>
                        </jarModule>                            

                        <jarModule>
                            <groupId>com.rackspace.papi.components</groupId>
                            <artifactId>rate-limiting</artifactId>
                        </jarModule>

                        <jarModule>
                            <groupId>com.rackspace.papi.components</groupId>
                            <artifactId>service-auth</artifactId>
                        </jarModule>

                        <jarModule>
                            <groupId>com.rackspace.papi.components</groupId>
                            <artifactId>root-context-router</artifactId>
                        </jarModule>
                            
                        <jarModule>
                            <groupId>com.rackspace.papi.components</groupId>
                            <artifactId>distributed-datastore</artifactId>
                        </jarModule>

                        <jarModule>
                            <groupId>com.rackspace.papi.components</groupId>
                            <artifactId>translation</artifactId>
                        </jarModule>

                        <jarModule>
                            <groupId>com.rackspace.papi.components</groupId>
                            <artifactId>echo</artifactId>
                        </jarModule>

                        <jarModule>
                            <groupId>com.rackspace.papi.components</groupId>
                            <artifactId>client-authorization</artifactId>
                        </jarModule>
                    </modules>
                </configuration>
            </plugin>

            <plugin>
                <groupId>pl.project13.maven</groupId>
                <artifactId>git-commit-id-plugin</artifactId>
                <version>1.9</version>
                <executions>
                    <execution>
                        <goals>
                            <goal>revision</goal>
                        </goals>
                    </execution>
                </executions>
                <configuration>
                    <prefix>git</prefix>
                    <verbose>false</verbose>
                    <dotGitDirectory>${project.basedir}/.git</dotGitDirectory>
                    <generateGitPropertiesFile>true</generateGitPropertiesFile>
                    <generateGitPropertiesFilename>target/git.properties</generateGitPropertiesFilename>
                </configuration>
            </plugin>

            <plugin>
                <groupId>org.codehaus.mojo</groupId>
                <artifactId>properties-maven-plugin</artifactId>
                <version>1.0-alpha-2</version>
                <executions>
                    <execution>
                        <phase>process-resources</phase>
                        <goals>
                            <goal>read-project-properties</goal>
                        </goals>
                        <configuration>
                            <files>
                                <file>${basedir}/target/git.properties</file>
                            </files>
                        </configuration>
                    </execution>
                </executions>
            </plugin>

            <plugin>
                <groupId>org.vafer</groupId>
                <artifactId>jdeb</artifactId>
                <version>0.9</version>

                <executions>
                    <execution>
                        <phase>package</phase>
                        <goals>
                            <goal>jdeb</goal>
                        </goals>

                        <configuration>
                            <deb>[[buildDir]]/repose-[[artifactId]]-[[version]]-${git.commit.id.abbrev}.deb</deb> 
                            <timestamped>true</timestamped>
                            <dataSet>

                                <!-- The sample configuration files for the filters -->
                                <data>
                                    <src>../client-auth/src/main/resources/META-INF/schema/examples/openstack</src>
                                    <type>directory</type>
                                    <includes>*.cfg.xml</includes>

                                    <mapper>
                                        <type>perm</type>
                                        <prefix>/etc/repose</prefix>
                                        <filemode>600</filemode>
                                    </mapper>
                                </data>

                                <data>
                                    <src>../client-authorization/src/main/resources/META-INF/schema/examples</src>
                                    <type>directory</type>
                                    <includes>*.cfg.xml</includes>

                                    <mapper>
                                        <type>perm</type>
                                        <prefix>/etc/repose</prefix>
                                        <filemode>600</filemode>
                                    </mapper>
                                </data>

                                <data>
                                    <src>../content-normalization/src/main/resources/META-INF/schema/examples</src>
                                    <type>directory</type>
                                    <includes>*.cfg.xml</includes>

                                    <mapper>
                                        <type>perm</type>
                                        <prefix>/etc/repose</prefix>
                                        <filemode>600</filemode>
                                    </mapper>
                                </data>

                                <data>
                                    <src>../datastore/src/main/resources/META-INF/schema/examples</src>
                                    <type>directory</type>
                                    <includes>*.cfg.xml</includes>

                                    <mapper>
                                        <type>perm</type>
                                        <prefix>/etc/repose</prefix>
                                        <filemode>600</filemode>
                                    </mapper>
                                </data>

                                <data>
                                    <src>../http-logging/src/main/resources/META-INF/schema/examples</src>
                                    <type>directory</type>
                                    <includes>*.cfg.xml</includes>

                                    <mapper>
                                        <type>perm</type>
                                        <prefix>/etc/repose</prefix>
                                        <filemode>600</filemode>
                                    </mapper>
                                </data>

                                <data>
                                    <src>../rate-limiting/src/main/resources/META-INF/schema/examples</src>
                                    <type>directory</type>
                                    <includes>*.cfg.xml</includes>

                                    <mapper>
                                        <type>perm</type>
                                        <prefix>/etc/repose</prefix>
                                        <filemode>600</filemode>
                                    </mapper>
                                </data>

                                <data>
                                    <src>../root-context-router/src/main/resources/META-INF/schema/examples</src>
                                    <type>directory</type>
                                    <includes>*.cfg.xml</includes>

                                    <mapper>
                                        <type>perm</type>
                                        <prefix>/etc/repose</prefix>
                                        <filemode>600</filemode>
                                    </mapper>
                                </data>

                                <data>
                                    <src>../versioning/src/main/resources/META-INF/schema/examples</src>
                                    <type>directory</type>
                                    <includes>*.cfg.xml</includes>

                                    <mapper>
                                        <type>perm</type>
                                        <prefix>/etc/repose</prefix>
                                        <filemode>600</filemode>
                                    </mapper>
                                </data>

                                <!-- The jar file -->
                                <data>
                                    <src>${project.build.directory}/${project.build.finalName}.ear</src>
                                    <type>file</type>
                                    <mapper>
                                        <type>perm</type>
                                        <prefix>/usr/share/repose/filters</prefix>
                                    </mapper>
                                </data>

                                <data>
                                    <src>${basedir}/target/git.properties</src>
                                    <type>file</type>
                                    <mapper>
                                        <type>perm</type>
                                        <prefix>/usr/share/doc/repose-filter-bundle</prefix>
                                        <filemode>644</filemode>
                                    </mapper>
                                </data>

                            </dataSet>
                        </configuration>
                    </execution>
                </executions>
            </plugin>
        </plugins>
    </build>

    <profiles>
        <profile>
            <id>Build Filter Bundle RPM</id>

            <activation>
                <property>
                    <name>build-system-packages</name>
                </property>
            </activation>

            <build>
                <plugins>
                    <plugin>
                        <groupId>org.codehaus.mojo</groupId>
                        <artifactId>rpm-maven-plugin</artifactId>
                        <version>2.1-alpha-1</version>

                        <configuration>
                            <mappings>
                                <mapping>
                                    <directory>/usr/share/repose/filters</directory>
<<<<<<< HEAD
                                    <username>tomcat7</username>
                                    <groupname>tomcat7</groupname>
=======
                                    <username>intermediary</username>
                                    <groupname>intermediary</groupname>
>>>>>>> be696c8d
                                    <filemode>755</filemode>

                                    <sources>
                                        <source>
                                            <location>${project.build.directory}/${project.build.finalName}.ear</location>
                                        </source>
                                    </sources>
                                </mapping>

                                <mapping>
                                    <directory>/etc/repose/</directory>
<<<<<<< HEAD
                                    <username>tomcat7</username>
                                    <groupname>tomcat7</groupname>
=======
                                    <username>intermediary</username>
                                    <groupname>intermediary</groupname>
                                    <configuration>noreplace</configuration>
>>>>>>> be696c8d
                                    <filemode>755</filemode>
                                    <directoryIncluded>false</directoryIncluded>

                                    <sources>
                                        <source>
                                            <location>../client-auth/src/main/resources/META-INF/schema/examples/rackspace/client-auth-n.cfg.xml</location>
                                        </source>
                                        <source>
                                            <location>../client-authorization/src/main/resources/META-INF/schema/examples/openstack-authorization.cfg.xml</location>
                                        </source>
                                        <source>
                                            <location>../content-normalization/src/main/resources/META-INF/schema/examples/content-normalization.cfg.xml</location>
                                        </source>
                                        <source>
                                            <location>../datastore/src/main/resources/META-INF/schema/examples/dist-datastore.cfg.xml</location>
                                        </source>
                                        <source>
                                            <location>../http-logging/src/main/resources/META-INF/schema/examples/http-logging.cfg.xml</location>
                                        </source>
                                        <source>
                                            <location>../rate-limiting/src/main/resources/META-INF/schema/examples/rate-limiting.cfg.xml</location>
                                        </source>
                                        <source>
                                            <location>../root-context-router/src/main/resources/META-INF/schema/examples/root-context-router.cfg.xml</location>
                                        </source>
                                        <source>
                                            <location>../versioning/src/main/resources/META-INF/schema/examples/versioning.cfg.xml</location>
                                        </source>
                                    </sources>
                                </mapping>

                                <mapping>
                                    <directory>/usr/share/doc/repose-filter-bundle</directory>
                                    <username>root</username>
                                    <groupname>root</groupname>
                                    <filemode>644</filemode>

                                    <sources>
                                        <source>
                                            <location>${basedir}/target/git.properties</location>
                                        </source>
                                    </sources>
                                </mapping>
                            </mappings>

                            <preinstallScriptlet>
                                <script>
getent group intermediary || groupadd -r intermediary
getent passwd intermediary || useradd -r -g intermediary -s /sbin/nologin intermediary
                                </script>
                            </preinstallScriptlet>

                            <requires>
                                <require>valve</require>
                            </requires>
                        </configuration>
                    </plugin>
                </plugins>
            </build>
        </profile>
    </profiles>
</project><|MERGE_RESOLUTION|>--- conflicted
+++ resolved
@@ -393,13 +393,8 @@
                             <mappings>
                                 <mapping>
                                     <directory>/usr/share/repose/filters</directory>
-<<<<<<< HEAD
-                                    <username>tomcat7</username>
-                                    <groupname>tomcat7</groupname>
-=======
                                     <username>intermediary</username>
                                     <groupname>intermediary</groupname>
->>>>>>> be696c8d
                                     <filemode>755</filemode>
 
                                     <sources>
@@ -411,14 +406,9 @@
 
                                 <mapping>
                                     <directory>/etc/repose/</directory>
-<<<<<<< HEAD
-                                    <username>tomcat7</username>
-                                    <groupname>tomcat7</groupname>
-=======
                                     <username>intermediary</username>
                                     <groupname>intermediary</groupname>
                                     <configuration>noreplace</configuration>
->>>>>>> be696c8d
                                     <filemode>755</filemode>
                                     <directoryIncluded>false</directoryIncluded>
 
